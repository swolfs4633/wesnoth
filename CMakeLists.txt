# most stuff should be implemented so far, what is not working so far:
# * some other smaller stuff
# * nice INSTALL howto
# * Detect Python and install Python tools
# * Rewrite the po4a-update
# * Test everything
# * install .desktop files taking binary prefix and suffix into account

# set minimum version
cmake_minimum_required(VERSION 2.6.0)

include(CheckCXXCompilerFlag)

if(COMMAND cmake_policy)
	cmake_policy(SET CMP0005 OLD)
endif(COMMAND cmake_policy)

set(CMAKE_ALLOW_LOOSE_LOOP_CONSTRUCTS true)

# use our own version of FindBoost.cmake and other Find* scripts
set(CMAKE_MODULE_PATH ${CMAKE_SOURCE_DIR}/cmake)

find_package(SDL 1.2.7 REQUIRED)
find_package(Boost 1.36 REQUIRED COMPONENTS iostreams program_options regex system)

# no, gettext executables are not required when NLS is deactivated
find_package(Gettext)
# yes, libintl is *required* even when NLS is deactivated (this is to compile
# src/gettext.cpp since it includes libintl.h)
find_package(Libintl REQUIRED)

find_package(X11)

if(NOT MSVC)
	#needed to get some SDL defines in... (as of rev31694 -D_GNU_SOURCE=1 is required!)
	set(SDL_CONFIG "sdl-config" CACHE STRING "Path to sdl-config script")
	exec_program(${SDL_CONFIG} ARGS "--cflags" OUTPUT_VARIABLE SDL_CFLAGS)
	add_definitions(${SDL_CFLAGS})

	# Use the safer `mkstemp' instead of `tmpnam' on POSIX systems.
	add_definitions(-DLUA_USE_POSIX)
endif(NOT MSVC)

if(MSVC)
	add_definitions(-D_SCL_SECURE_NO_WARNINGS)
	add_definitions(-D_CRT_SECURE_NO_WARNINGS)
	add_definitions(-DNOMINMAX)
endif(MSVC)

#check for some compiler/arch specific things and export defines accordingly...
include(SearchForStuff)

#
# Options
#

#Path options
set(BINDIR "bin" CACHE STRING "Where to install binaries")
set(DATAROOTDIR "${CMAKE_INSTALL_PREFIX}/share" CACHE STRING "Sets the root of data directories to a non-default location")
set(DOCDIR "${DATAROOTDIR}/doc/wesnoth" CACHE STRING "Sets the doc directory to a non-default location.")
set(MANDIR "${DATAROOTDIR}/man" CACHE STRING "Where to install manpages")
set(DATADIRNAME "wesnoth" CACHE STRING "change the name of the directory for the read-only architecture-independent game data")
set(EXECUTABLE_OUTPUT_PATH "${CMAKE_BINARY_DIR}" CACHE STRING "change the dir where binaries are placed right at compile time")
set(LOCALEDIR "translations" CACHE STRING "change the name of the locale data directory to a non-default name")
set(PREFERENCES_DIR "" CACHE STRING "Use a non-default preferences directory (.wesnoth on unix)")
set(DEFAULT_PREFS_FILE "" CACHE STRING "Set system wide preferences file")

#Game options
option(ENABLE_FRIBIDI "Enable FriBIDi support" ON)

#server options
set(SERVER_UID "" CACHE STRING "User id of the user who runs wesnothd")
set(SERVER_GID "" CACHE STRING "Group id of the user who runs wesnothd")
set(FIFO_DIR "/var/run/wesnothd" CACHE STRING "Directory for the wesnothd fifo socket file")

#build options
option(ENABLE_GAME "Enable compilation of the game" ON)
option(ENABLE_CAMPAIGN_SERVER "Enable compilation of campaign server")
option(ENABLE_SERVER "Enable compilation of server" ON)
option(ENABLE_TOOLS "Enable building and installation of tools for artists and WML maintainers")
option(ENABLE_SDL2_TOOLS "Enable building and installation of tools for testing with SDL2" OFF)
option(ENABLE_TESTS "Build unit tests")
option(ENABLE_NLS "Enable building of translations" ON)
option(ENABLE_LOW_MEM "Reduce memory usage by removing extra functionality" OFF)
option(ENABLE_OMP "Enables OpenMP, and has additional dependencies" OFF)
option(ENABLE_PANDORA "Add support for the OpenPandora by deactivating libvorbis support and boost filesystem support, this overrides the boost filesystem option below. This also reduces the SDL_mixer dependency to 1.2 rather than 1.2.12." OFF)
option(ENABLE_SDL_GPU "Enable building with SDL_gpu (experimental" OFF)
<<<<<<< HEAD
option(ENABLE_BOOST_FILESYSTEM "Enable building with the boost filesystem and boost locale code" ON)
=======
option(ENABLE_LIBPNG "Enable support for writing png files (screenshots, images)" ON)
>>>>>>> 8dfdc6b1

if(NOT DEFINED ENABLE_DISPLAY_REVISION)
	# Test whether the code is used in a repository if not autorevision will
	# fail and should be disabled by default. If inside a repository enable
	# the display of revision numbers by default.
	execute_process(
		COMMAND
			${CMAKE_SOURCE_DIR}/utils/autorevision
				-th
				> ${CMAKE_CURRENT_BINARY_DIR}/revision.dummy
		WORKING_DIRECTORY
			${CMAKE_SOURCE_DIR}
		OUTPUT_VARIABLE
			 ENABLE_DISPLAY_REVISION_TEST_OUTPUT
		ERROR_VARIABLE
			ENABLE_DISPLAY_REVISION_TEST_ERRNO
	)

	if("${ENABLE_DISPLAY_REVISION_TEST_ERRNO}" STREQUAL "")
		set(DEFAULT_ENABLE_DISPLAY_REVISION true)
	else()
		set(DEFAULT_ENABLE_DISPLAY_REVISION false)
	endif()

	unset(ENABLE_DISPLAY_REVISION_TEST_OUTPUT)
	unset(ENABLE_DISPLAY_REVISION_TEST_ERRNO)

endif()

option(
	ENABLE_DISPLAY_REVISION
	"Enable the display of the revision number in the game, only enable it when in a checkout"
	${DEFAULT_ENABLE_DISPLAY_REVISION}
)


# The use of shared libraries makes compilation debug versions faster but
# results in extra shared libraries. For installation this is not practical
# since the libraries need to be given SONAMES and kept in sync. Therefore
# installation is not supported for this option and will probably fail.
set(ENABLE_SHARED_LIBRARIES OFF CACHE BOOL "Enables shared libraries, this option is meant for development only, installation is *NOT* supported")
mark_as_advanced(on ENABLE_SHARED_LIBRARIES)

if(UNIX AND NOT APPLE AND NOT CYGWIN)
	option(ENABLE_DESKTOP_ENTRY "enable installation of desktop entry files" ON)
	set(ICONDIR "${DATAROOTDIR}/pixmaps" CACHE STRING "Sets the icon directory for desktop entry to a non-default location.")
	set(DESKTOPDIR "${DATAROOTDIR}/applications/" CACHE STRING "Sets the desktop file directory for desktop entry to a non-default location.")
endif(UNIX AND NOT APPLE AND NOT CYGWIN)

option(ENABLE_STRICT_COMPILATION "Sets the strict compilation mode" ON)
option(ENABLE_PEDANTIC_COMPILATION "Sets the pedantic compilation mode" OFF)
option(ENABLE_DEBUG_WINDOW_LAYOUT "Add the debug option to allow the generation of debug layout files in dot format" OFF)
option ( USE_ANA_NETWORK "Compile network module using ana" OFF )
option(ENABLE_DESIGN_DOCUMENTS "Enables the generation of design documents, and has additional dependencies" OFF)

#misc options
if(NOT MSVC)
	# Pot updates don't work at Windows so no reason to even try
	option(ENABLE_POT_UPDATE_TARGET "Enables the tools to update the pot files and manuals. This target has extra dependencies." OFF)
endif(NOT MSVC)

if(UNIX AND NOT APPLE AND NOT CYGWIN)
	option(ENABLE_NOTIFICATIONS "Enable Window manager notification messages" ON)
endif(UNIX AND NOT APPLE AND NOT CYGWIN)

set(BINARY_SUFFIX "" CACHE STRING "Suffix behind all binaries")
set(BINARY_PREFIX "" CACHE STRING "Prefix in front of all binaries")

#
# Handle options (set paths/definitions/etc...)
#

##### Set the compiler flags.

# This macro checks whether a compiler supports a compiler flag.
#
# If the flag is supported the flag will be added to the target compiler flags.
# GCC seems to be quite happy to accept flags it does not support when there is
# a `no' in it e.g. -Wno-not_supported_flag but will fail to compile with
# -Wnot_supported_flag. For that case all not-named parameters will be added to
# the target instead.
#
# param target                    The variable to add the compiler flag to.
# param flag                      The compiler flag to test.
# param variable                  The test macro needs a variable to store the
#                                 result of the test, this paramter holds that
#                                 variable.
# param ...                       If this variable is set it will be added to
#                                 target instead of flag when the compiler
#                                 supports flag.
macro(check_compiler_has_flag target flag variable)
	check_cxx_compiler_flag(${flag} ${variable})
	if(${variable})
		if(${ARGC} GREATER 3)
			set(${target} "${${target}} ${ARGN}")
		else(${ARGC} GREATER 3)
			set(${target} "${${target}} ${flag}")
		endif(${ARGC} GREATER 3)
	endif(${variable})
endmacro(check_compiler_has_flag)


### Set the environment compiler flags.

if(CONFIGURED)
	# The CONFIGURED flag was replaced when trunk `was' 1.11, before the release of 1.11.0
	message("Builed files depending on 'CONFIGURED' found, please regenerate your build files.")
	set(CXX_FLAGS_USER
		"${CMAKE_CXX_FLAGS}"
		CACHE
		STRING
		"The CXXFLAGS environment variable used for the initial generation."
		FORCE
	)
	unset(CONFIGURED CACHE)
endif(CONFIGURED)

if(NOT DEFINED CXX_FLAGS_USER)

	message(STATUS "Environment compiler flags set to »${CXX_FLAGS_USER}«")
	set(CXX_FLAGS_USER
		"$ENV{CXXFLAGS}"
		CACHE
		STRING
		"The CXXFLAGS environment variable used for the initial generation."
		FORCE
	)

endif(NOT DEFINED CXX_FLAGS_USER)


### Set default Wesnoth project compiler flags
if(MSVC AND NOT DEFINED CXX_FLAGS_MSVC)
	# MSVC sets some initial compilation flags, these need to
	# be preserved.
	set(CXX_FLAGS_MSVC
		"${CMAKE_CXX_FLAGS_INIT}"
		CACHE
		STRING
		"The initial CXX flags for MSVC"
		FORCE
	)
endif(MSVC AND NOT DEFINED CXX_FLAGS_MSVC)

set(CXX_FLAGS_PROJECT)
check_compiler_has_flag(CXX_FLAGS_PROJECT "-std=c++98" HAS_COMPILER_FLAG_STD)
check_compiler_has_flag(CXX_FLAGS_PROJECT "-W" HAS_COMPILER_FLAG_W)
# MSVC's -Wall is not like gcc's, it really enables *all* warnings which include zillions for system headers and doesn't make sense.
if(NOT MSVC)
check_compiler_has_flag(CXX_FLAGS_PROJECT "-Wall" HAS_COMPILER_FLAG_WALL)
endif(NOT MSVC)


### Set strict compiler flags.

set(CXX_FLAGS_STRICT_COMPILATION)
check_compiler_has_flag(
	CXX_FLAGS_STRICT_COMPILATION
	"-Werror"
	HAS_COMPILER_FLAG_WERROR
)

# The current unit test code breaks strict aliasing with g++ 4.4.
check_compiler_has_flag(
	CXX_FLAGS_STRICT_COMPILATION
	"-Wstrict-aliasing"
	HAS_COMPILER_FLAG_WERROR_STRICT_ALIASING
	"-Wno-strict-aliasing"
)

# This flag is/will be added in gcc-4.8 and fails with BOOST_STATIC_ASSERT
check_compiler_has_flag(
	CXX_FLAGS_STRICT_COMPILATION
	"-Wunused-local-typedefs"
	HAS_COMPILER_FLAG_WUNUSED_LOCAL_TYPEDEFS
	"-Wno-unused-local-typedefs"
)

# This flag is/will be added in gcc-4.8 and fails with png in C++11 mode
check_compiler_has_flag(
	CXX_FLAGS_STRICT_COMPILATION
	"-Wliteral-suffix"
	HAS_COMPILER_FLAG_WLITERAL_SUFFIX
	"-Wno-literal-suffix"
)

# This removes a lot of warnings from Clang regarding unused -I arguments
check_compiler_has_flag(
	CXX_FLAGS_STRICT_COMPILATION
	"-Qunused-arguments"
	HAS_COMPILER_FLAG_QUNUSED_ARGUMENTS
)

# Silences Clang warnings about declaring a class a class first and
# a struct later.
check_compiler_has_flag(
	CXX_FLAGS_STRICT_COMPILATION
	"-Wmismatched-tags"
	HAS_COMPILER_FLAG_WMISMATCHED_TAGS
	"-Wno-mismatched-tags"
)

check_compiler_has_flag(
	CXX_FLAGS_STRICT_COMPILATION
	"-Wnull-conversion"
	HAS_COMPILER_FLAG_WNULL_CONVERSION
	"-Wno-null-conversion"
)

if(NOT CMAKE_COMPILER_IS_GNUCXX)
	# Silences warnings about overloaded virtuals.
	# (GCC doesn't complain Clang 3.2 does. Clang 3.4 no longer does.)
	check_compiler_has_flag(
		CXX_FLAGS_STRICT_COMPILATION
		"-Woverloaded-virtual"
		HAS_COMPILER_FLAG_WOVERLOADED_VIRTUAL
		"-Wno-overloaded-virtual"
	)
endif(NOT CMAKE_COMPILER_IS_GNUCXX)

check_compiler_has_flag(
	CXX_FLAGS_STRICT_COMPILATION
	"-Wold-style-cast"
	HAS_COMPILER_FLAG_WOLD_STYLE_CAST
)

check_compiler_has_flag(
	CXX_FLAGS_STRICT_COMPILATION
	"-Wdeprecated-register"
	HAS_COMPILER_FLAG_WDEPRECATED_REGISTER
	"-Wno-deprecated-register"
)


### Set pedantic compiler flags.

set(CXX_FLAGS_PEDANTIC_COMPILATION)
check_compiler_has_flag(
	CXX_FLAGS_PEDANTIC_COMPILATION
	"-Wextra"
	HAS_COMPILER_FLAG_WEXTRA
)

check_compiler_has_flag(
	CXX_FLAGS_PEDANTIC_COMPILATION
	"-Winit-self"
	HAS_COMPILER_FLAG_WINIT_SELF
)

check_compiler_has_flag(
	CXX_FLAGS_PEDANTIC_COMPILATION
	"-Wlogical-op"
	HAS_COMPILER_FLAG_WLOGICAL_OP
)

check_compiler_has_flag(
	CXX_FLAGS_PEDANTIC_COMPILATION
	"-Wmissing-declarations"
	HAS_COMPILER_FLAG_WMISSING_DECLARATIONS
)

check_compiler_has_flag(
	CXX_FLAGS_PEDANTIC_COMPILATION
	"-Wredundant-decls"
	HAS_COMPILER_FLAG_WREDUNDANT_DECLS
)

check_compiler_has_flag(
	CXX_FLAGS_PEDANTIC_COMPILATION
	"-Wctor-dtor-privacy"
	HAS_COMPILER_FLAG_WCTOR_DTOR_PRIVACY
)

check_compiler_has_flag(
	CXX_FLAGS_PEDANTIC_COMPILATION
	"-Wnon-virtual-dtor"
	HAS_COMPILER_FLAG_WNON_VIRTUAL_DTOR
)

check_compiler_has_flag(
	CXX_FLAGS_PEDANTIC_COMPILATION
	"-Wdouble-promotion"
	HAS_COMPILER_FLAG_WDOUBLE_PROMOTION
)

check_compiler_has_flag(
	CXX_FLAGS_PEDANTIC_COMPILATION
	"-Wmismatched-tags"
	HAS_COMPILER_FLAG_WMISMATCHED_TAGS
)

check_compiler_has_flag(
	CXX_FLAGS_PEDANTIC_COMPILATION
	"-Wuseless-cast"
	HAS_COMPILER_FLAG_WUSELESS_CAST
)

check_compiler_has_flag(
	CXX_FLAGS_PEDANTIC_COMPILATION
	"-Wc++11-compat"
	HAS_COMPILER_FLAG_WCXX_11_COMPAT
)

check_compiler_has_flag(
	CXX_FLAGS_PEDANTIC_COMPILATION
	"-Wnoexcept"
	HAS_COMPILER_FLAG_WNOEXCEPT
)

check_compiler_has_flag(
	CXX_FLAGS_PEDANTIC_COMPILATION
	"-Wdocumentation"
	HAS_COMPILER_FLAG_WDOCUMENTATION
)

check_compiler_has_flag(
	CXX_FLAGS_PEDANTIC_COMPILATION
	"-Wdocumentation-deprecated-sync"
	HAS_COMPILER_FLAG_WDOCUMENTATION
	"-Wno-documentation-deprecated-sync"
)

check_compiler_has_flag(
	CXX_FLAGS_PEDANTIC_COMPILATION
	"-Wextra-semi"
	HAS_COMPILER_FLAG_WEXTRA_SEMI
)

check_compiler_has_flag(
	CXX_FLAGS_STRICT_COMPILATION
	"-Wconditional-uninitialized"
	HAS_COMPILER_FLAG_WCONDITIONAL_INITIALIZED
)

### Set the final compiler flags.

set(COMPILER_FLAGS "${CXX_FLAGS_PROJECT}")
if(MSVC)
	set(COMPILER_FLAGS "${CXX_FLAGS_MSVC} ${COMPILER_FLAGS}")
endif(MSVC)
if(ENABLE_STRICT_COMPILATION)
	set(COMPILER_FLAGS "${COMPILER_FLAGS} ${CXX_FLAGS_STRICT_COMPILATION}")
endif(ENABLE_STRICT_COMPILATION)
if(ENABLE_PEDANTIC_COMPILATION)
	set(COMPILER_FLAGS "${COMPILER_FLAGS} ${CXX_FLAGS_PEDANTIC_COMPILATION}")
endif(ENABLE_PEDANTIC_COMPILATION)
set(COMPILER_FLAGS "${COMPILER_FLAGS} ${CXX_FLAGS_USER}")

if(NOT "${CMAKE_CXX_FLAGS}" STREQUAL "${COMPILER_FLAGS}")
	message(STATUS "CMake compiler flags set to »${COMPILER_FLAGS}«")
	set(CMAKE_CXX_FLAGS
		"${COMPILER_FLAGS}"
		CACHE
		STRING
		"Global flags used by the CXX compiler during all builds."
		FORCE
	)
endif(NOT "${CMAKE_CXX_FLAGS}" STREQUAL "${COMPILER_FLAGS}")

if(UNIX AND NOT CMAKE_COMPILER_IS_GNUCXX)
	# Assume the compiler is the clang compiler.
	set(CMAKE_EXE_LINKER_FLAGS "-lstdc++ -lm ${CMAKE_EXE_LINKER_FLAGS}")
endif(UNIX AND NOT CMAKE_COMPILER_IS_GNUCXX)

# compose datadir path of datarootdir and datadirname
set(DATADIR ${DATAROOTDIR}/${DATADIRNAME})

if(NOT WIN32)
	add_definitions(-DWESNOTH_PATH=\\\"${DATADIR}\\\")
endif(NOT WIN32)

if(X11_FOUND)
	add_definitions(-D_X11)
endif(X11_FOUND)

add_definitions(-DLOCALEDIR=\\\"${LOCALEDIR}\\\")

# -NDEBUG is automatically added to all release build types, so manually remove
# this define from the related variables
MESSAGE ("removing NDEBUG flag from CMAKE_CXX_FLAGS_RELEASE")
separate_arguments(CMAKE_CXX_FLAGS_RELEASE)
list(REMOVE_ITEM CMAKE_CXX_FLAGS_RELEASE "-DNDEBUG")
string(REPLACE ";" " " CMAKE_CXX_FLAGS_RELEASE "${CMAKE_CXX_FLAGS_RELEASE}")
set(CMAKE_CXX_FLAGS_RELEASE "${CMAKE_CXX_FLAGS_RELEASE}" CACHE STRING "removed NDEBUG flag" FORCE)
MESSAGE ("removing NDEBUG flag from CMAKE_C_FLAGS_RELEASE")
separate_arguments(CMAKE_C_FLAGS_RELEASE)
list(REMOVE_ITEM CMAKE_C_FLAGS_RELEASE "-DNDEBUG")
string(REPLACE ";" " " CMAKE_C_FLAGS_RELEASE "${CMAKE_C_FLAGS_RELEASE}")
set(CMAKE_C_FLAGS_RELEASE "${CMAKE_C_FLAGS_RELEASE}" CACHE STRING "removed NDEBUG flag" FORCE)
MESSAGE ("removing NDEBUG flag from CMAKE_CXX_FLAGS_RELWITHDEBINFO")
separate_arguments(CMAKE_CXX_FLAGS_RELWITHDEBINFO)
list(REMOVE_ITEM CMAKE_CXX_FLAGS_RELWITHDEBINFO "-DNDEBUG")
string(REPLACE ";" " " CMAKE_CXX_FLAGS_RELWITHDEBINFO "${CMAKE_CXX_FLAGS_RELWITHDEBINFO}")
set(CMAKE_CXX_FLAGS_RELWITHDEBINFO "${CMAKE_CXX_FLAGS_RELWITHDEBINFO}" CACHE STRING "removed NDEBUG flag" FORCE)
MESSAGE ("removing NDEBUG flag from CMAKE_C_FLAGS_RELWITHDEBINFO")
separate_arguments(CMAKE_C_FLAGS_RELWITHDEBINFO)
list(REMOVE_ITEM CMAKE_C_FLAGS_RELWITHDEBINFO "-DNDEBUG")
string(REPLACE ";" " " CMAKE_C_FLAGS_RELWITHDEBINFO "${CMAKE_C_FLAGS_RELWITHDEBINFO}")
set(CMAKE_C_FLAGS_RELWITHDEBINFO "${CMAKE_C_FLAGS_RELWITHDEBINFO}" CACHE STRING "removed NDEBUG flag" FORCE)
MESSAGE ("removing NDEBUG flag from CMAKE_CXX_FLAGS_MINSIZEREL")
separate_arguments(CMAKE_CXX_FLAGS_MINSIZEREL)
list(REMOVE_ITEM CMAKE_CXX_FLAGS_MINSIZEREL "-DNDEBUG")
string(REPLACE ";" " " CMAKE_CXX_FLAGS_MINSIZEREL "${CMAKE_CXX_FLAGS_MINSIZEREL}")
set(CMAKE_CXX_FLAGS_MINSIZEREL "${CMAKE_CXX_FLAGS_MINSIZEREL}" CACHE STRING "removed NDEBUG flag" FORCE)
MESSAGE ("removing NDEBUG flag from CMAKE_C_FLAGS_MINSIZEREL")
separate_arguments(CMAKE_C_FLAGS_MINSIZEREL)
list(REMOVE_ITEM CMAKE_C_FLAGS_MINSIZEREL "-DNDEBUG")
string(REPLACE ";" " " CMAKE_C_FLAGS_MINSIZEREL "${CMAKE_C_FLAGS_MINSIZEREL}")
set(CMAKE_C_FLAGS_MINSIZEREL "${CMAKE_C_FLAGS_MINSIZEREL}" CACHE STRING "removed NDEBUG flag" FORCE)


# When the path starts with a / on a Unix system it's an absolute path.
# This means that on Windows the path used is always relative.
if(LOCALEDIR MATCHES "^/")
	add_definitions(-DHAS_RELATIVE_LOCALEDIR=0)
	set(LOCALE_INSTALL ${LOCALEDIR})
else(LOCALEDIR MATCHES "^/")
	add_definitions(-DHAS_RELATIVE_LOCALEDIR=1)
	set(LOCALE_INSTALL ${DATADIR}/${LOCALEDIR})
endif(LOCALEDIR MATCHES "^/")

add_definitions(-DFIFODIR=\\\"${FIFO_DIR}\\\")

if(PREFERENCES_DIR)
	add_definitions(-DPREFERENCES_DIR=\\\"${PREFERENCES_DIR}\\\")
endif(PREFERENCES_DIR)


if(DEFAULT_PREFS_FILE)
	add_definitions(-DDEFAULT_PREFS_PATH=\\\"${DEFAULT_PREFS_FILE}\\\")

	if(NOT DEFAULT_PREFS_FILE MATCHES "^/")
		add_definitions(-DHAS_RELATIVE_DEFPREF)
	endif(NOT DEFAULT_PREFS_FILE MATCHES "^/")
endif(DEFAULT_PREFS_FILE)

if(ENABLE_LOW_MEM)
	add_definitions(-DLOW_MEM)
endif(ENABLE_LOW_MEM)

if(ENABLE_PANDORA)
	add_definitions(-DPANDORA)
endif(ENABLE_PANDORA)

if(ENABLE_OMP)
	find_package(OpenMP REQUIRED)
	set(CMAKE_C_FLAGS "${OpenMP_C_FLAGS} ${CMAKE_C_FLAGS}")
	set(CMAKE_CXX_FLAGS "${OpenMP_CXX_FLAGS} ${CMAKE_C_FLAGS}")
endif(ENABLE_OMP)

if(ENABLE_DEBUG_WINDOW_LAYOUT)
	add_definitions(-DDEBUG_WINDOW_LAYOUT_GRAPHS)
endif(ENABLE_DEBUG_WINDOW_LAYOUT)

#
# Libraries that are only required by some targets
#

if(ENABLE_TOOLS OR ENABLE_GAME OR ENABLE_TESTS)
	find_package( SDL_image 1.2 REQUIRED )
endif(ENABLE_TOOLS OR ENABLE_GAME OR ENABLE_TESTS)
if(ENABLE_GAME OR ENABLE_TESTS)
	if(ENABLE_PANDORA)
		find_package( SDL_mixer 1.2 REQUIRED )
	else(ENABLE_PANDORA)
		find_package( SDL_mixer 1.2.12 REQUIRED )
	endif(ENABLE_PANDORA)

	find_package( SDL_ttf 2.0.8 REQUIRED )

	if(NOT MSVC)
		find_package(VorbisFile REQUIRED)
		find_package( PkgConfig REQUIRED )
		pkg_check_modules( PANGOCAIRO REQUIRED pangocairo>=1.21.3 )
		pkg_check_modules( FONTCONFIG REQUIRED fontconfig>=2.4.1 )
        pkg_check_modules( SYSTEMD systemd )
	endif(NOT MSVC)

endif(ENABLE_GAME OR ENABLE_TESTS)
if(ENABLE_GAME OR ENABLE_SERVER OR ENABLE_CAMPAIGN_SERVER OR ENABLE_TESTS)
	find_package( SDL_net REQUIRED )
endif(ENABLE_GAME OR ENABLE_SERVER OR ENABLE_CAMPAIGN_SERVER OR ENABLE_TESTS)
if(ENABLE_TOOLS)
	find_package( ZLIB REQUIRED )
	find_package( PNG REQUIRED )
endif(ENABLE_TOOLS)
if(ENABLE_TESTS)
	find_package( Boost 1.36 REQUIRED COMPONENTS unit_test_framework )
endif(ENABLE_TESTS)
if(ENABLE_GAME)
	find_package( FriBiDi )
	if(ENABLE_FRIBIDI AND FRIBIDI_LIBRARIES)
		add_definitions(-DHAVE_FRIBIDI)
	elseif(ENABLE_FRIBIDI AND NOT FRIBIDI_LIBRARIES)
		message("Could not find FriBiDi. Disabling FriBiDi support.")
	endif()

	if(ENABLE_NOTIFICATIONS)
		pkg_check_modules(LIBDBUS dbus-1)
		if(LIBDBUS_FOUND)
			add_definitions(-DHAVE_LIBDBUS)
		else(LIBDBUS_FOUND)
			message("Could not find dbus-1, Disabling notification support.")
		endif(LIBDBUS_FOUND)
	endif(ENABLE_NOTIFICATIONS)

<<<<<<< HEAD
	if(ENABLE_BOOST_FILESYSTEM)
		find_package( Boost 1.44 REQUIRED COMPONENTS filesystem )
		find_package( Boost 1.48 REQUIRED COMPONENTS locale )
	endif(ENABLE_BOOST_FILESYSTEM)

=======
	find_package( PNG )
	if(ENABLE_LIBPNG AND PNG_FOUND)
		add_definitions(-DHAVE_LIBPNG)
	else
		message("Could not find lib PNG. Disabling support for writing PNG images.")	
	endif()
>>>>>>> 8dfdc6b1
endif(ENABLE_GAME)

if(ENABLE_POT_UPDATE_TARGET)
	find_package(TranslationTools REQUIRED)
endif(ENABLE_POT_UPDATE_TARGET)

# get languages
file(READ po/LINGUAS LINGUAS)
string(REPLACE "\n" "" LINGUAS ${LINGUAS})
separate_arguments(LINGUAS)

#
# Include subdirectories
#

add_subdirectory(doc)

if(GETTEXT_FOUND AND ENABLE_NLS)
	add_subdirectory(po)
endif (GETTEXT_FOUND AND ENABLE_NLS)

add_subdirectory(src)

#
# Install files
#
install(DIRECTORY data fonts images sounds DESTINATION ${DATADIR} USE_SOURCE_PERMISSIONS PATTERN ".git" EXCLUDE )


#
# Install desktop file so wesnoth appears in the application start menu with an icon
# TODO: string replacement to have the real binary name in does not work atm, because in the Categories= block semicolons are lost...
#
if(ENABLE_DESKTOP_ENTRY AND ENABLE_GAME)
	# do some crude string replacing to have the real binary name in the .desktop file (read in original .desktop file, replace the Exec= line with the correct value and output the generated file)
	#  file(READ icons/wesnoth.desktop wesnoth-desktop-orig)
	#string(REGEX REPLACE "(\nName.*=.*)\n" "\\1 (${BINARY_SUFFIX})\n" wesnoth-desktop-modified ${wesnoth-desktop-orig} )
	#  string(REPLACE "Exec=wesnoth" "Exec=${BINARY_PREFIX}wesnoth${BINARY_SUFFIX}" wesnoth-desktop-modified ${wesnoth-desktop-orig} )
	#  file(WRITE ${CMAKE_CURRENT_BINARY_DIR}/${BINARY_PREFIX}wesnoth${BINARY_SUFFIX}.desktop ${wesnoth-desktop-modified} )

	#execute_process(COMMAND sed "-i" "'s/^\(Name.*=.*\)$/\1TEST/g'" ${CMAKE_CURRENT_BINARY_DIR}/${BINARY_PREFIX}wesnoth${BINARY_SUFFIX}.desktop )
	#exec_program(sed ARGS "-i" "'s/^\(Name.*=.*\)$/\1TEST/g'" ${CMAKE_CURRENT_BINARY_DIR}/${BINARY_PREFIX}wesnoth${BINARY_SUFFIX}.desktop )
	# install the generated .desktop file
	#  install(FILES ${CMAKE_CURRENT_BINARY_DIR}/${BINARY_PREFIX}wesnoth${BINARY_SUFFIX}.desktop DESTINATION ${DESKTOPDIR} )
	install(FILES icons/wesnoth.desktop DESTINATION ${DESKTOPDIR} )
	install(FILES icons/wesnoth-icon.png DESTINATION ${ICONDIR} )

	# do some crude string replacing to have the real binary name in the .desktop file (read in original .desktop file, replace the Exec= line with the correct value and output the generated file)
	#    file(READ icons/wesnoth_editor.desktop wesnoth-editor-desktop-orig)
	#    string(REPLACE "Exec=wesnoth -e" "Exec=${BINARY_PREFIX}wesnoth${BINARY_SUFFIX} -e" wesnoth-editor-desktop-modified ${wesnoth-editor-desktop-orig} )
	#    file(WRITE ${CMAKE_CURRENT_BINARY_DIR}/${BINARY_PREFIX}wesnoth_editor${BINARY_SUFFIX}.desktop ${wesnoth-editor-desktop-modified} )
	# install the generated .desktop file
	#    install(FILES ${CMAKE_CURRENT_BINARY_DIR}/${BINARY_PREFIX}wesnoth_editor${BINARY_SUFFIX}.desktop DESTINATION ${DESKTOPDIR} )
	install(FILES icons/wesnoth_editor.desktop DESTINATION ${DESKTOPDIR} )
	install(FILES icons/wesnoth_editor-icon.png DESTINATION ${ICONDIR} )
endif(ENABLE_DESKTOP_ENTRY AND ENABLE_GAME)


if(ENABLE_SERVER AND FIFO_DIR)
	install(CODE "execute_process(COMMAND ${CMAKE_COMMAND} -E make_directory \$ENV{DESTDIR}/${FIFO_DIR})")
    # install systemd stuff if it is installed
    if(SYSTEMD_FOUND)
#        configure_file(packaging/systemd/wesnothd.tmpfiles.conf.in ${CMAKE_BINARY_DIR}/wesnothd.conf)
#        configure_file(packaging/systemd/wesnothd.service.in ${CMAKE_BINARY_DIR}/wesnothd.service)
#        install(FILES ${CMAKE_BINARY_DIR}/wesnothd.conf DESTINATION lib/tmpfiles.d)
#       install(FILES ${CMAKE_BINARY_DIR}/wesnothd.service DESTINATION lib/systemd/system)
    endif()
	if(SERVER_UID AND SERVER_GID)
		install(CODE "execute_process(COMMAND chown ${SERVER_UID}:${SERVER_GID} \$ENV{DESTDIR}/${FIFO_DIR})")
	endif()
endif()

# Index for checking states of localized images at runtime.
install(FILES l10n-track DESTINATION ${DATADIR})

#
# uninstall
#

configure_file(
	"${CMAKE_MODULE_PATH}/uninstall.cmake.in"
	"${CMAKE_CURRENT_BINARY_DIR}/uninstall.cmake"
	IMMEDIATE @ONLY
)

add_custom_target(uninstall
	"${CMAKE_COMMAND}" -P "${CMAKE_CURRENT_BINARY_DIR}/uninstall.cmake"
)

#
# Packaging stuff
#

include(CPack)
set(CPACK_GENERATOR "TGZ")
set(CPACK_SOURCE_GENERATOR "TGZ")<|MERGE_RESOLUTION|>--- conflicted
+++ resolved
@@ -85,11 +85,8 @@
 option(ENABLE_OMP "Enables OpenMP, and has additional dependencies" OFF)
 option(ENABLE_PANDORA "Add support for the OpenPandora by deactivating libvorbis support and boost filesystem support, this overrides the boost filesystem option below. This also reduces the SDL_mixer dependency to 1.2 rather than 1.2.12." OFF)
 option(ENABLE_SDL_GPU "Enable building with SDL_gpu (experimental" OFF)
-<<<<<<< HEAD
 option(ENABLE_BOOST_FILESYSTEM "Enable building with the boost filesystem and boost locale code" ON)
-=======
 option(ENABLE_LIBPNG "Enable support for writing png files (screenshots, images)" ON)
->>>>>>> 8dfdc6b1
 
 if(NOT DEFINED ENABLE_DISPLAY_REVISION)
 	# Test whether the code is used in a repository if not autorevision will
@@ -596,20 +593,17 @@
 		endif(LIBDBUS_FOUND)
 	endif(ENABLE_NOTIFICATIONS)
 
-<<<<<<< HEAD
 	if(ENABLE_BOOST_FILESYSTEM)
 		find_package( Boost 1.44 REQUIRED COMPONENTS filesystem )
 		find_package( Boost 1.48 REQUIRED COMPONENTS locale )
 	endif(ENABLE_BOOST_FILESYSTEM)
 
-=======
 	find_package( PNG )
 	if(ENABLE_LIBPNG AND PNG_FOUND)
 		add_definitions(-DHAVE_LIBPNG)
 	else
 		message("Could not find lib PNG. Disabling support for writing PNG images.")	
 	endif()
->>>>>>> 8dfdc6b1
 endif(ENABLE_GAME)
 
 if(ENABLE_POT_UPDATE_TARGET)
