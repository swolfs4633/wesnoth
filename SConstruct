# vi: syntax=python:et:ts=4
#
# SCons build description for the Wesnoth project
#
# Prerequisites are:
# 1. autorevision for getting the repository revision level.
# 2. msgfmt(1) for making builds with i18n support.
# 3. graph-includes for making the project dependency graph.

EnsureSConsVersion(0,98,3)

import os, sys, shutil, re, commands
from glob import glob
from subprocess import Popen, PIPE, call
from os import access, F_OK

# Warn user of current set of build options.
AddOption('--option-cache', dest='option_cache', nargs=1, type = 'string', action = 'store', metavar = 'FILE', help='file with cached construction variables', default = '.scons-option-cache')
if os.path.exists(GetOption("option_cache")):
    optfile = file(GetOption("option_cache"))
    print "Saved options:", optfile.read().replace("\n", ", ")[:-2]
    optfile.close()

#
# Get the Wesnoth version number
#

config_h_re = re.compile(r"^.*#define\s*(\S*)\s*\"(\S*)\".*$", re.MULTILINE)
build_config = dict( config_h_re.findall(File("src/wesconfig.h").get_contents()) )
try:
    version = build_config["VERSION"]
    print "Building Wesnoth version %s" % version
except KeyError:
    print "Couldn't determine the Wesnoth version number, bailing out!"
    sys.exit(1)

#
# Build-control options
#

opts = Variables(GetOption("option_cache"))

def OptionalPath(key, val, env):
    if val:
        PathVariable.PathIsDir(key, val, env)

opts.AddVariables(
    ListVariable('default_targets', 'Targets that will be built if no target is specified in command line.',
        "wesnoth,wesnothd", Split("wesnoth wesnothd campaignd cutter exploder test")),
    EnumVariable('build', 'Build variant: debug, release profile or base (no subdirectory)', "release", ["release", "debug", "glibcxx_debug", "profile","base"]),
    PathVariable('build_dir', 'Build all intermediate files(objects, test programs, etc) under this dir', "build", PathVariable.PathAccept),
    ('extra_flags_config', 'Extra compiler and linker flags to use for configuration and all builds', ""),
    ('extra_flags_base', 'Extra compiler and linker flags to use for release builds', ""),
    ('extra_flags_release', 'Extra compiler and linker flags to use for release builds', ""),
    ('extra_flags_debug', 'Extra compiler and linker flags to use for debug builds', ""),
    ('extra_flags_profile', 'Extra compiler and linker flags to use for profile builds', ""),
    PathVariable('bindir', 'Where to install binaries', "bin", PathVariable.PathAccept),
    ('cachedir', 'Directory that contains a cache of derived files.', ''),
    PathVariable('datadir', 'read-only architecture-independent game data', "$datarootdir/$datadirname", PathVariable.PathAccept),
    PathVariable('fifodir', 'directory for the wesnothd fifo socket file', "/var/run/wesnothd", PathVariable.PathAccept),
    BoolVariable('fribidi','Clear to disable bidirectional-language support', True),
    BoolVariable('desktop_entry','Clear to disable desktop-entry', True),
    BoolVariable('systemd','Install systemd unit file for wesnothd', bool(WhereIs("systemd"))),
    PathVariable('datarootdir', 'sets the root of data directories to a non-default location', "share", PathVariable.PathAccept),
    PathVariable('datadirname', 'sets the name of data directory', "wesnoth$version_suffix", PathVariable.PathAccept),
    PathVariable('desktopdir', 'sets the desktop entry directory to a non-default location', "$datarootdir/applications", PathVariable.PathAccept),
    PathVariable('icondir', 'sets the icons directory to a non-default location', "$datarootdir/icons", PathVariable.PathAccept),
    BoolVariable('internal_data', 'Set to put data in Mac OS X application fork', False),
    PathVariable('localedirname', 'sets the locale data directory to a non-default location', "translations", PathVariable.PathAccept),
    PathVariable('mandir', 'sets the man pages directory to a non-default location', "$datarootdir/man", PathVariable.PathAccept),
    PathVariable('docdir', 'sets the doc directory to a non-default location', "$datarootdir/doc/wesnoth", PathVariable.PathAccept),
    PathVariable('python_site_packages_dir', 'sets the directory where python modules are installed', "lib/python/site-packages/wesnoth", PathVariable.PathAccept),
    BoolVariable('lowmem', 'Set to reduce memory usage by removing extra functionality', False),
    BoolVariable('notifications', 'Enable support for desktop notifications', True),
    BoolVariable('nls','enable compile/install of gettext message catalogs',True),
    BoolVariable('boostfilesystem', 'Use boost filesystem', True),
    PathVariable('prefix', 'autotools-style installation prefix', "/usr/local", PathVariable.PathAccept),
    PathVariable('prefsdir', 'user preferences directory', "", PathVariable.PathAccept),
    PathVariable('default_prefs_file', 'default preferences file name', "", PathVariable.PathAccept),
    PathVariable('destdir', 'prefix to add to all installation paths.', "/", PathVariable.PathAccept),
    BoolVariable('prereqs','abort if prerequisites cannot be detected',True),
    ('program_suffix', 'suffix to append to names of installed programs',"$version_suffix"),
    ('version_suffix', 'suffix that will be added to default values of prefsdir, program_suffix and datadirname', ""),
    BoolVariable('raw_sockets', 'Set to use raw receiving sockets in the multiplayer network layer rather than the SDL_net facilities', False),
    BoolVariable('forum_user_handler', 'Enable forum user handler in wesnothd', False),
    ('server_gid', 'group id of the user who runs wesnothd', ""),
    ('server_uid', 'user id of the user who runs wesnothd', ""),
    BoolVariable('strict', 'Set to strict compilation', False),
    BoolVariable('static_test', 'Staticaly build against boost test (Not supported yet)', False),
    BoolVariable('verbose', 'Emit progress messages during data installation.', False),
    PathVariable('sdldir', 'Directory of SDL installation.', "", OptionalPath),
    PathVariable('boostdir', 'Directory of boost installation.', "", OptionalPath),
    PathVariable('boostlibdir', 'Directory where boost libraries are installed.', "", OptionalPath),
    ('boost_suffix', 'Suffix of boost libraries.'),
    PathVariable('gettextdir', 'Root directory of Gettext\'s installation.', "", OptionalPath), 
    PathVariable('gtkdir', 'Directory where GTK SDK is installed.', "", OptionalPath),
    PathVariable('luadir', 'Directory where Lua binary package is unpacked.', "", OptionalPath),
    ('host', 'Cross-compile host.', ''),
    ('jobs', 'Set the number of parallel compilations', "1", lambda key, value, env: int(value), int),
    BoolVariable('distcc', 'Use distcc', False),
    BoolVariable('ccache', "Use ccache", False),
    ('cxxtool', 'Set c++ compiler command if not using standard compiler.'),
    BoolVariable('cxx0x', 'Use C++0x features.', False),
    BoolVariable('openmp', 'Enable openmp use.', False),
    BoolVariable("fast", "Make scons faster at cost of less precise dependency tracking.", False),
    BoolVariable("lockfile", "Create a lockfile to prevent multiple instances of scons from being run at the same time on this working copy.", False),
    BoolVariable("sdl2", "Build with SDL2 support (experimental!)", False)
    )

#
# Setup
#

toolpath = ["scons"] + map(lambda x : x.abspath + "/scons", Dir(".").repositories)
sys.path = toolpath + sys.path
env = Environment(tools=["tar", "gettext", "install", "python_devel", "scanreplace"], options = opts, toolpath = toolpath)

if env["lockfile"]:
    print "Creating lockfile"
    lockfile = os.path.abspath("scons.lock")
    open(lockfile, "wx").write(str(os.getpid()))
    import atexit
    atexit.register(os.remove, lockfile)

opts.Save(GetOption("option_cache"), env)
env.SConsignFile("$build_dir/sconsign.dblite")

# Make sure the user's environment is always available
env['ENV']['PATH'] = os.environ.get("PATH")
env['ENV']['TERM'] = os.environ.get("TERM")
if env["PLATFORM"] == "win32":
    env.Tool("mingw")
elif env["PLATFORM"] == "sunos":
    env.Tool("sunc++")
    env.Tool("suncc")
    env.Tool("sunar")
    env.Tool("sunlink")
    env.Append(CXXFLAGS = Split("-library=stlport4 -staticlib=stlport4 -norunpath -features=tmplife -features=tmplrefstatic -features=extensions"))
    env.Append(LINKFLAGS = Split("-library=stlport4 -staticlib=stlport4 -lsocket -lnsl -lboost_iostreams -L. -R."))
    env['CC'] = env['CXX']
else:
    from cross_compile import *
    setup_cross_compile(env)

if env.get('cxxtool',""):
    env['CXX'] = env['cxxtool']
    if 'HOME' in os.environ:
        env['ENV']['HOME'] = os.environ['HOME']

if env['jobs'] > 1:
    SetOption("num_jobs", env['jobs'])

if env['distcc']: 
    env.Tool('distcc')

if env['ccache']: env.Tool('ccache')


Help("""Arguments may be a mixture of switches and targets in any order.
Switches apply to the entire build regardless of where they are in the order.
Important switches include:

    prefix=/usr     probably what you want for production tools
    build=base      build directly in the distribution root;
                    you'll need this if you're trying to use Emacs compile mode.
    build=release   build the release build variant with appropriate flags
                        in build/release and copy resulting binaries
                        into distribution/working copy root.
    build=debug     same for debug build variant, binaries will be copied with -debug suffix

With no arguments, the recipe builds wesnoth and wesnothd.  Available
build targets include the individual binaries:

    wesnoth wesnothd campaignd exploder cutter test

You can make the following special build targets:

    all = wesnoth exploder cutter wesnothd campaignd (*).
    TAGS = build tags for Emacs (*).
    wesnoth-deps.png = project dependency graph
    install = install all executables that currently exist, and any data needed
    install-wesnothd = install the Wesnoth multiplayer server.
    install-campaignd = install the Wesnoth campaign server.
    install-cutter = install the castle cutter
    install-exploder = install the castle exploder
    install-pytools = install all Python tools and modules
    uninstall = uninstall all executables, tools, modules, and servers.
    pot-update = generate gettext message catalog templates and merge them with localized message catalogs
    update-po = merge message catalog templates with localized message catalogs for particular lingua
    update-po4a = update translations of manual and manpages
    af bg ca ... = linguas for update-po
    dist = make distribution tarball as wesnoth.tar.bz2 (*).
    data-dist = make data tarball as wesnoth-data.tar.bz2 (*).
    binary-dist = make data tarball as wesnoth-binaries.tar.bz2 (*).
    wesnoth-bundle = make Mac OS application bundle from game (*)
    sanity-check = run a pre-release sanity check on the distribution.
    manual = regenerate English-language manual and, possibly, localized manuals if appropriate xmls exist.

Files made by targets marked with '(*)' are cleaned by 'scons -c all'

Options are cached in a file named .scons-option-cache and persist to later
invocations.  The file is editable.  Delete it to start fresh. You can also use a different file by
specifying --option-cache=FILE command line argument. Current option values can be listed with 'scons -h'.

If you set CXXFLAGS and/or LDFLAGS in the environment, the values will
be appended to the appropriate variables within scons.
""" + opts.GenerateHelpText(env, sort=cmp))

if GetOption("help"):
    Return()

if env["cachedir"] and not env['ccache']:
    CacheDir(env["cachedir"])

if env["fast"]:
    env.Decider('MD5-timestamp')
    SetOption('max_drift', 1)
    SetOption('implicit_cache', 1)

if not os.path.isabs(env["prefix"]):
    print "Warning: prefix is set to relative dir. destdir setting will be ignored."
    env["destdir"] = ""

#
# work around long command line problem on windows
# see http://www.scons.org/wiki/LongCmdLinesOnWin32
#
if sys.platform == 'win32':
    try:
        import win32file
        import win32event
        import win32process
        import win32security
        import string

        def my_spawn(sh, escape, cmd, args, spawnenv):
            for var in spawnenv:
                spawnenv[var] = spawnenv[var].encode('ascii', 'replace')

            sAttrs = win32security.SECURITY_ATTRIBUTES()
            StartupInfo = win32process.STARTUPINFO()
            newargs = string.join(map(escape, args[1:]), ' ')
            cmdline = cmd + " " + newargs

            # check for any special operating system commands
            if cmd == 'del':
                for arg in args[1:]:
                    win32file.DeleteFile(arg)
                exit_code = 0
            else:
                # otherwise execute the command.
                hProcess, hThread, dwPid, dwTid = win32process.CreateProcess(None, cmdline, None, None, 1, 0, spawnenv, None, StartupInfo)
                win32event.WaitForSingleObject(hProcess, win32event.INFINITE)
                exit_code = win32process.GetExitCodeProcess(hProcess)
                win32file.CloseHandle(hProcess);
                win32file.CloseHandle(hThread);
            return exit_code

        env['SPAWN'] = my_spawn
    except ImportError:
        def subprocess_spawn(sh, escape, cmd, args, env):
            return call(' '.join(args))
        env['SPAWN'] = subprocess_spawn

#
# Check some preconditions
#

def Warning(message):
    print message
    return False

from metasconf import init_metasconf
configure_args = dict(custom_tests = init_metasconf(env, ["cplusplus", "python_devel", "sdl", "boost", "pango", "pkgconfig", "gettext", "lua"]), config_h = "$build_dir/config.h",
    log_file="$build_dir/config.log", conf_dir="$build_dir/sconf_temp")

env.MergeFlags(env["extra_flags_config"])

# Some tests need to load parts of boost
if env["boostfilesystem"]:
    env.PrependENVPath('LD_LIBRARY_PATH', env["boostlibdir"])
if env["prereqs"]:
    conf = env.Configure(**configure_args)

    if env["PLATFORM"] == "posix":
        conf.CheckCHeader("poll.h", "<>")
        conf.CheckCHeader("sys/poll.h", "<>")
        conf.CheckCHeader("sys/select.h", "<>")
        if conf.CheckCHeader("sys/sendfile.h", "<>"):
            conf.CheckFunc("sendfile")
    conf.CheckLib("m")
    conf.CheckFunc("round")

    def CheckAsio(conf):
        if env["PLATFORM"] == 'win32':
            conf.env.Append(LIBS = ["libws2_32"])
            have_libpthread = True
        else:
            have_libpthread = conf.CheckLib("pthread")
        return have_libpthread and \
            conf.CheckBoost("system") and \
            conf.CheckBoost("asio", header_only = True)

    if env['host'] in ['x86_64-nacl', 'i686-nacl']:
        # libppapi_cpp has a reverse dependency on the following function
        env.Append(LINKFLAGS = ['-Wl,--undefined=_ZN2pp12CreateModuleEv'])
        conf.CheckLib("ppapi")
        conf.CheckLib("ppapi_cpp")
        conf.CheckLib("nacl-mounts")
        # We are linking static libraries without libtool.
        # Enumerating all transitive dependencies.
        conf.CheckLib("pthread")
        conf.CheckLib("dl")
        conf.CheckLib("SDL")
        conf.CheckLib("jpeg")
        conf.CheckLib("png")
        conf.CheckLib("tiff")
        conf.CheckLib("ogg")
        conf.CheckLib("expat")
        conf.CheckLib("pixman-1")
        conf.CheckLib("vorbisfile")
        conf.CheckLib("vorbis")
        conf.CheckLib("mikmod")

    if env['sdl2']:
        have_sdl_net = \
        conf.CheckSDL(require_version = '2.0.0') and \
        conf.CheckSDL("SDL2_net", header_file = "SDL_net")

        have_sdl_other = \
        conf.CheckSDL("SDL2_ttf", header_file = "SDL_ttf") and \
        conf.CheckSDL("SDL2_mixer", header_file = "SDL_mixer") and \
        conf.CheckSDL("SDL2_image", header_file = "SDL_image")

    else:
        have_sdl_net = \
        conf.CheckSDL(require_version = '1.2.0') and \
        conf.CheckSDL('SDL_net')

        have_sdl_other = \
        conf.CheckSDL("SDL_ttf", require_version = "2.0.8") and \
        conf.CheckSDL("SDL_mixer", require_version = '1.2.0') and \
        conf.CheckSDL("SDL_image", require_version = '1.2.0')

    have_server_prereqs = have_sdl_net and \
        conf.CheckCPlusPlus(gcc_version = "3.3") and \
        conf.CheckGettextLibintl() and \
        conf.CheckBoost("iostreams", require_version = "1.34.1") and \
        conf.CheckBoostIostreamsGZip() and \
        conf.CheckBoostIostreamsBZip2() and \
<<<<<<< HEAD
        conf.CheckBoost("smart_ptr", header_only = True) and \
        conf.CheckSDL(require_version = '1.2.7') and \
        conf.CheckSDL('SDL_net') and \
        conf.CheckBoost("system") and \
        ((not env["boostfilesystem"]) or (conf.CheckBoost("filesystem", require_version = "1.44.0"))) or Warning("Base prerequisites are not met.")
=======
        conf.CheckBoost("smart_ptr", header_only = True) or Warning("Base prerequisites are not met.")
>>>>>>> a29ba939

    env = conf.Finish()
    client_env = env.Clone()
    conf = client_env.Configure(**configure_args)
    have_client_prereqs = have_server_prereqs and have_sdl_other and \
        CheckAsio(conf) and \
        conf.CheckPango("cairo", require_version = "1.21.3") and \
        conf.CheckPKG("fontconfig") and \
        conf.CheckBoost("program_options", require_version="1.35.0") and \
        conf.CheckBoost("regex", require_version = "1.35.0") and \
        conf.CheckLib("vorbisfile") and \
        conf.CheckOgg() or Warning("Client prerequisites are not met. wesnoth, cutter and exploder cannot be built.")

    have_X = False
    if have_client_prereqs:
        if env["PLATFORM"] != "win32":
            have_X = conf.CheckLib('X11')

        env["notifications"] = env["notifications"] and conf.CheckPKG("dbus-1")
        if env["notifications"]:
            client_env.Append(CPPDEFINES = ["HAVE_LIBDBUS"])

        if client_env['fribidi']:
            client_env['fribidi'] = conf.CheckPKG('fribidi >= 0.10.9') or Warning("Can't find libfribidi, disabling freebidi support.")

    if env["forum_user_handler"]:
        flags = env.ParseFlags("!mysql_config --libs --cflags")
        try: # Some versions of mysql_config add -DNDEBUG but we don't want it
            flags["CPPDEFINES"].remove("NDEBUG")
        except ValueError:
            pass
        env.Append(CPPDEFINES = ["HAVE_MYSQLPP"])
        env.MergeFlags(flags)

    client_env = conf.Finish()

    test_env = client_env.Clone()
    conf = test_env.Configure(**configure_args)

    have_test_prereqs = have_client_prereqs and have_server_prereqs and conf.CheckBoost('unit_test_framework') or Warning("Unit tests are disabled because their prerequisites are not met.")
    test_env = conf.Finish()
    if not have_test_prereqs and "test" in env["default_targets"]:
        env["default_targets"].remove("test")

    print env.subst("If any config checks fail, look in $build_dir/config.log for details")
    print "If a check fails spuriously due to caching, use --config=force to force its rerun"

else:
    have_client_prereqs = True
    have_X = False
    if env["PLATFORM"] != "win32":
        have_X = True
    have_server_prereqs = True
    have_test_prereqs = True
    test_env = env.Clone()
    client_env = env.Clone()


if env['host'] in ['x86_64-nacl', 'i686-nacl']:
  env['_LIBFLAGS'] = '-Wl,--start-group ' + env['_LIBFLAGS'] + ' -Wl,--end-group'
  client_env['_LIBFLAGS'] = '-Wl,--start-group ' + client_env['_LIBFLAGS'] + ' -Wl,--end-group'

have_msgfmt = env["MSGFMT"]
if not have_msgfmt:
     env["nls"] = False
if not have_msgfmt:
     print "NLS tools are not present..."
if not env['nls']:
     print "NLS catalogue installation is disabled."

#
# Implement configuration switches
#

for env in [test_env, client_env, env]:
    build_root="#/"
    if os.path.isabs(env["build_dir"]):
        build_root = ""
    env.Prepend(CPPPATH = [build_root + "$build_dir", "#/src"])

    env.Append(CPPDEFINES = ["HAVE_CONFIG_H"])

    if "gcc" in env["TOOLS"]:
        env.AppendUnique(CCFLAGS = Split("-W -Wall"), CFLAGS = ["-std=c99"])

        if env['cxx0x']:
            env.AppendUnique(CXXFLAGS = "-std=c++0x")
            env.Append(CPPDEFINES = "HAVE_CXX0X")
        else:
            env.AppendUnique(CXXFLAGS = "-std=c++98")

        if env['openmp']:
            env.AppendUnique(CXXFLAGS = ["-fopenmp"], LIBS = ["gomp"])

        if env['strict']:
            env.AppendUnique(CCFLAGS = Split("-Werror $(-Wno-unused-local-typedefs$)"))

        env["OPT_FLAGS"] = "-O2"
        env["DEBUG_FLAGS"] = Split("-O0 -DDEBUG -ggdb3")

    if "clang" in env["CXX"]:
        # Silence warnings about unused -I options and unknown warning switches.
        env.AppendUnique(CCFLAGS = Split("-Qunused-arguments -Wno-unknown-warning-option"))

    if "suncc" in env["TOOLS"]:
        env["OPT_FLAGS"] = "-g0"
        env["DEBUG_FLAGS"] = "-g"

    if env['lowmem']:
        env.Append(CPPDEFINES = "LOW_MEM")

    if env['internal_data']:
        env.Append(CPPDEFINES = "USE_INTERNAL_DATA")

    if have_X:
        env.Append(CPPDEFINES = "_X11")

# Simulate autools-like behavior of prefix on various paths
    installdirs = Split("bindir datadir fifodir icondir desktopdir mandir docdir python_site_packages_dir")
    for d in installdirs:
        env[d] = os.path.join(env["prefix"], env[d])

    if env["PLATFORM"] == 'win32':
        env.Append(LIBS = ["wsock32", "intl", "z"], CCFLAGS = ["-mthreads"], LINKFLAGS = ["-mthreads"], CPPDEFINES = ["_WIN32_WINNT=0x0500"])
    if env["PLATFORM"] == 'darwin':            # Mac OS X
        env.Append(FRAMEWORKS = "Carbon")            # Carbon GUI

if not env['static_test']:
    test_env.Append(CPPDEFINES = "BOOST_TEST_DYN_LINK")

try:
    if call(env.subst("utils/autorevision -t h > $build_dir/revision.h"), shell=True) == 0:
        env["have_autorevision"] = True
except:
    pass

Export(Split("env client_env test_env have_client_prereqs have_server_prereqs have_test_prereqs"))
SConscript(dirs = Split("po doc packaging/windows packaging/systemd"))

binaries = Split("wesnoth wesnothd cutter exploder campaignd test")
builds = {
    "base"          : dict(CCFLAGS   = "$OPT_FLAGS"),    # Don't build in subdirectory
    "debug"         : dict(CCFLAGS   = Split("$DEBUG_FLAGS")),
    "glibcxx_debug" : dict(CPPDEFINES = Split("_GLIBCXX_DEBUG _GLIBCXX_DEBUG_PEDANTIC")),
    "release"       : dict(CCFLAGS   = "$OPT_FLAGS"),
    "profile"       : dict(CCFLAGS   = "-pg", LINKFLAGS = "-pg")
    }
builds["glibcxx_debug"].update(builds["debug"])
build = env["build"]

for env in [test_env, client_env, env]:
    env["extra_flags_glibcxx_debug"] = env["extra_flags_debug"]
    env.AppendUnique(**builds[build])
    env.Append(CXXFLAGS = Split(os.environ.get('CXXFLAGS', [])), LINKFLAGS = Split(os.environ.get('LDFLAGS', [])))
    env.MergeFlags(env["extra_flags_" + build])

if build == "base":
    build_dir = ""
else:
    build_dir = os.path.join("$build_dir", build)

if build == "release" : build_suffix = ""
else                  : build_suffix = "-" + build
Export("build_suffix")
env.SConscript("src/SConscript", variant_dir = build_dir, duplicate = False)
Import(binaries + ["sources"])
binary_nodes = map(eval, binaries)
all = env.Alias("all", map(Alias, binaries))
env.Default(map(Alias, env["default_targets"]))

if have_client_prereqs and env["nls"]:
    env.Requires("wesnoth", Dir("translations"))

#
# Utility productions (Unix-like systems only)
#

# Make a tags file for Emacs
# Exuberant Ctags doesn't understand the -l c++ flag so if the etags fails try the ctags version
env.Command("TAGS", sources, 'etags -l c++ $SOURCES.srcpath || (ctags --tag-relative=yes -f src/tags $SOURCES.srcpath)')
env.Clean(all, 'TAGS')

#
# Unix installation productions
#
# These will not be portable to Windows or Mac. They assume a Unix-like
# directory structure and FreeDesktop standard locations foicon, app,
# and doc files.
#

for d in installdirs:
    locals()[d] = os.path.join(env["destdir"], env[d].lstrip("/"))
installable_subs = Split('data fonts images sounds')
if os.path.isabs(env["localedirname"]):
    env["localedir"] = env["localedirname"]
else:
    env["localedir"] = "$datadir/$localedirname"
        
pythontools = Split("wmlscope wmllint wmlindent wesnoth_addon_manager")
pythonmodules = Split("wmltools.py wmlparser.py wmldata.py wmliterator.py campaignserver_client.py __init__.py")

def CopyFilter(fn):
    "Filter out data-tree things that shouldn't be installed."
    return not ".git" in str(fn) and not "Makefile" in str(fn)

env["copy_filter"] = CopyFilter

linguas = Split(File("po/LINGUAS").get_contents())

def InstallManpages(env, component):
    env.InstallData("mandir", component, os.path.join("doc", "man", component + ".6"), "man6")
    for lingua in linguas:
        manpage = os.path.join("doc", "man", lingua, component + ".6")
        env.InstallData("mandir", component, manpage, os.path.join(lingua, "man6"))

# Now the actual installation productions

# The game and associated resources
env.InstallBinary(wesnoth)
env.InstallData("datadir", "wesnoth", map(Dir, installable_subs))
env.InstallData("docdir",  "wesnoth", [Glob("doc/manual/*.html"), Dir("doc/manual/styles"), Dir("doc/manual/images")])
if env["nls"]:
    env.InstallData("localedir", "wesnoth", Dir("translations"))
    env.InstallData("datadir", "wesnoth", "l10n-track")
InstallManpages(env, "wesnoth")
if have_client_prereqs and have_X and env["desktop_entry"]:
     if sys.platform == "darwin":
         env.InstallData("icondir", "wesnoth", "icons/wesnoth-icon-Mac.png")
     else:
         env.InstallData("icondir", "wesnoth", "icons/wesnoth-icon.png")
     env.InstallData("desktopdir", "wesnoth", "icons/wesnoth.desktop")

# Python tools
env.InstallData("bindir", "pytools", map(lambda tool: os.path.join("data", "tools", tool), pythontools))
env.InstallData("python_site_packages_dir", "pytools", map(lambda module: os.path.join("data", "tools", "wesnoth", module), pythonmodules))

# Wesnoth MP server install
env.InstallBinary(wesnothd)
InstallManpages(env, "wesnothd")
if not access(fifodir, F_OK):
    fifodir = env.Command(fifodir, [], [
        Mkdir(fifodir),
        Chmod(fifodir, 0700),
        Action("chown %s:%s %s" %
               (env["server_uid"], env["server_gid"], fifodir)),
        ])
    AlwaysBuild(fifodir)
    env.Alias("install-wesnothd", fifodir)
if env["systemd"]:
    env.InstallData("prefix", "wesnothd", "#packaging/systemd/wesnothd.service", "lib/systemd/system")
    env.InstallData("prefix", "wesnothd", "#packaging/systemd/wesnothd.conf", "lib/tmpfiles.d")

# Wesnoth campaign server
env.InstallBinary(campaignd)

# And the artists' tools
env.InstallBinary(cutter)
env.InstallBinary(exploder)

# Compute things for default install based on which targets have been created.
install = env.Alias('install', [])
for installable in ('wesnoth',
                    'wesnothd', 'campaignd',
                    'exploder', 'cutter'):
    if os.path.exists(installable + build_suffix) or installable in COMMAND_LINE_TARGETS or "all" in COMMAND_LINE_TARGETS:
        env.Alias('install', env.Alias('install-'+installable))

#
# Un-installation
#
def Uninstall(nodes):
    deletes = []
    for node in nodes:
        if node.__class__ == install[0].__class__:
            deletes.append(Uninstall(node.sources))
        else:
            deletes.append(Delete(str(node)))
    return deletes
uninstall = env.Command('uninstall', '', Flatten(Uninstall(Alias("install"))) or "")
env.AlwaysBuild(uninstall)
env.Precious(uninstall)

#
# Making a distribution tarball.
#
env["version"] = build_config.get("VERSION")
if 'dist' in COMMAND_LINE_TARGETS:    # Speedup, the manifest is expensive
    def dist_manifest():
        "Get an argument list suitable for passing to a distribution archiver."
        # Start by getting a list of all files under version control
        lst = commands.getoutput("git ls-files | grep -v 'data\/test\/.*' | awk '/^[^?]/ {print $4;}'").split()
        lst = filter(os.path.isfile, lst)
        return lst
    dist_tarball = env.Tar('wesnoth-${version}.tar.bz2', [])
    open("dist.manifest", "w").write("\n".join(dist_manifest() + ["src/revision.hpp"]))
    env.Append(TARFLAGS='-j -T dist.manifest --transform "s,^,wesnoth-$version/,"',
               TARCOMSTR="Making distribution tarball...")
    env.AlwaysBuild(dist_tarball)
    env.Clean(all, 'wesnoth.tar.bz2')
    env.Alias('dist', dist_tarball)

#
# Make binary distribution (from installed client side)
#
bin_tar_env = env.Clone()
bin_tarball = bin_tar_env.Tar('wesnoth-binary.tar.bz2',
                              os.path.join(bindir,"wesnoth"))
bin_tar_env.Append(TARFLAGS='-j', TARCOMSTR="Making binary tarball...")
env.Clean(all, 'wesnoth-binary.tar.bz2')
env.Alias('binary-dist', bin_tarball)

#
# Make data distribution (from installed client side)
#
data_tar_env = env.Clone()
data_tarball = data_tar_env.Tar('wesnoth-data.tar.bz2', datadir)
data_tar_env.Append(TARFLAGS='-j', TARCOMSTR="Making data tarball...")
env.Clean(all, 'wesnoth-data.tar.bz2')
env.Alias('data-dist', data_tarball)

#
# Windows installer
#

text_builder = Builder(action = Copy("$TARGET", "$SOURCE"), single_source = True, suffix = ".txt")
env.WindowsInstaller([
    wesnoth, wesnothd,
    Dir(installable_subs), env["nls"] and Dir("translations") or [],
    glob("*.dll"),
    text_builder(env, source = Split("README copyright COPYING changelog players_changelog"))
    ])

#
# Making Mac OS X application bundles
#
env.Alias("wesnoth-bundle",
          env.Command("Battle For Wesnoth.app", "wesnoth", [
              Mkdir("${TARGET}/Contents"),
              Mkdir("${TARGET}/Contents/MacOS"),
              Mkdir("${TARGET}/Contents/Resources"),
              Action('echo "APPL????" > "${TARGET}/Contents/PkgInfo"'),
              Copy("${TARGET}/Contents/MacOS/wesnoth", "wesnoth"),
              ]))
env.Clean(all, "Battle For Wesnoth.app")    

#
# Sanity checking
#
sanity_check = env.Command('sanity-check', '', [
    Action("cd utils; ./sanity_check"),
    Action("cd data/tools; make sanity-check"),
    ])
env.AlwaysBuild(sanity_check)
env.Precious(sanity_check)

#
# Make the project dependency graph (requires graph-includes).
#
env.Command("wesnoth-deps.dot", [],
            "graph-includes -verbose --class wesnoth \
            -sysI /usr/include/c++/4.0 -sysI /usr/include -sysI /usr/include/SDL \
            --prefixstrip src/ -I src src > ${TARGET}")
env.Command("wesnoth-deps.png", "wesnoth-deps.dot",
            "dot -Tpng -o ${TARGET} ${SOURCE}")
env.Clean(all, ["wesnoth-deps.dot", "wesnoth-deps.png"])

# Local variables:
# mode: python
# end:<|MERGE_RESOLUTION|>--- conflicted
+++ resolved
@@ -348,15 +348,9 @@
         conf.CheckBoost("iostreams", require_version = "1.34.1") and \
         conf.CheckBoostIostreamsGZip() and \
         conf.CheckBoostIostreamsBZip2() and \
-<<<<<<< HEAD
         conf.CheckBoost("smart_ptr", header_only = True) and \
-        conf.CheckSDL(require_version = '1.2.7') and \
-        conf.CheckSDL('SDL_net') and \
         conf.CheckBoost("system") and \
         ((not env["boostfilesystem"]) or (conf.CheckBoost("filesystem", require_version = "1.44.0"))) or Warning("Base prerequisites are not met.")
-=======
-        conf.CheckBoost("smart_ptr", header_only = True) or Warning("Base prerequisites are not met.")
->>>>>>> a29ba939
 
     env = conf.Finish()
     client_env = env.Clone()
