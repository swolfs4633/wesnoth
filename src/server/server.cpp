/*
   Copyright (C) 2003 - 2016 by David White <dave@whitevine.net>
   Part of the Battle for Wesnoth Project http://www.wesnoth.org/

   This program is free software; you can redistribute it and/or modify
   it under the terms of the GNU General Public License as published by
   the Free Software Foundation; either version 2 of the License, or
   (at your option) any later version.
   This program is distributed in the hope that it will be useful,
   but WITHOUT ANY WARRANTY.

   See the COPYING file for more details.
*/

/**
 * @file
 * Wesnoth-Server, for multiplayer-games.
 */

#include "server.hpp"

#include "global.hpp"

#include "config.hpp"
#include "game_config.hpp"
#include "log.hpp"
#include "map/map.hpp" // gamemap::MAX_PLAYERS
#include "filesystem.hpp"
#include "multiplayer_error_codes.hpp"
#include "serialization/parser.hpp"
#include "serialization/preprocessor.hpp"
#include "serialization/string_utils.hpp"
#include "serialization/unicode.hpp"
#include "util.hpp"

#include "game.hpp"
#include "metrics.hpp"
#include "player.hpp"
#include "simple_wml.hpp"
#include "ban.hpp"
#include "exceptions.hpp"

#include "user_handler.hpp"
#include "sample_user_handler.hpp"

#ifdef HAVE_MYSQLPP
#include "forum_user_handler.hpp"
#endif

#include "utils/functional.hpp"

#include <boost/scoped_ptr.hpp>
#include <boost/scoped_array.hpp>
#include <boost/make_shared.hpp>
#include <boost/utility.hpp>
#include <algorithm>
#include <cassert>
#include <cerrno>
#include <cstdlib>
#include <iomanip>
#include <iostream>
#include <map>
#include <set>
#include <sstream>
#include <vector>
#include <queue>

#include <csignal>

static lg::log_domain log_server("server");
/**
 * fatal and directly server related errors/warnings,
 * ie not caused by erroneous client data
 */
#define ERR_SERVER LOG_STREAM(err, log_server)

/** clients send wrong/unexpected data */
#define WRN_SERVER LOG_STREAM(warn, log_server)

/** normal events */
#define LOG_SERVER LOG_STREAM(info, log_server)
#define DBG_SERVER LOG_STREAM(debug, log_server)

static lg::log_domain log_config("config");
#define ERR_CONFIG LOG_STREAM(err, log_config)
#define WRN_CONFIG LOG_STREAM(warn, log_config)

//compatibility code for MS compilers
#ifndef SIGHUP
#define SIGHUP 20
#endif

namespace
{

struct server_shutdown : public game::error
{
	server_shutdown(const std::string& msg) : game::error(msg) {}
};

}

namespace wesnothd
{

void async_send_error(socket_ptr socket, const std::string& msg, const char* error_code = "");

std::string client_address(socket_ptr socket)
{
	boost::system::error_code error;
	std::string result = socket->remote_endpoint(error).address().to_string();
	if(error)
		return "<unknown address>";
	else
		return result;
}

// we take profiling info on every n requests
int request_sample_frequency = 1;

static bool check_error(const boost::system::error_code& error, socket_ptr socket)
{
	if(error) {
		ERR_SERVER << client_address(socket) << "\t" << error.message() << "\n";
		return true;
	}
	return false;
}

template<typename Handler, typename ErrorHandler>
struct HandleDoc
{
	Handler handler;
	ErrorHandler error_handler;
	socket_ptr socket;
	union DataSize
	{
		boost::uint32_t size;
		char buf[4];
	};
	boost::shared_ptr<DataSize> data_size;
	boost::shared_ptr<simple_wml::document> doc;
	boost::shared_array<char> buffer;
	HandleDoc(socket_ptr socket, Handler handler, ErrorHandler error_handler, boost::uint32_t size, boost::shared_ptr<simple_wml::document> doc) :
		handler(handler), error_handler(error_handler), socket(socket), data_size(new DataSize), doc(doc)
	{
		data_size->size = htonl(size);
	}
	HandleDoc(socket_ptr socket, Handler handler, ErrorHandler error_handler) :
		handler(handler), error_handler(error_handler), socket(socket), data_size(new DataSize)
	{
	}
	void operator()(const boost::system::error_code& error, std::size_t)
	{
		if(check_error(error, socket)) {
			error_handler(socket);
			return;
		}
		handler(socket);
	}
};

template<typename Handler, typename ErrorHandler>
void async_send_doc(socket_ptr socket, simple_wml::document& doc, Handler handler, ErrorHandler error_handler)
{
	try {
		boost::shared_ptr<simple_wml::document> doc_ptr(doc.clone());
		simple_wml::string_span s = doc_ptr->output_compressed();
		std::vector<boost::asio::const_buffer> buffers;

		HandleDoc<Handler, ErrorHandler> handle_send_doc(socket, handler, error_handler, s.size(), doc_ptr);
		buffers.push_back(boost::asio::buffer(handle_send_doc.data_size->buf, 4));
		buffers.push_back(boost::asio::buffer(s.begin(), s.size()));
		async_write(*socket, buffers, handle_send_doc);
	} catch (simple_wml::error& e) {
		WRN_CONFIG << __func__ << ": simple_wml error: " << e.message << std::endl;
	}
}

static void null_handler(socket_ptr)
{
}

template<typename Handler>
void async_send_doc(socket_ptr socket, simple_wml::document& doc, Handler handler)
{
	async_send_doc(socket, doc, handler, null_handler);
}

static void async_send_doc(socket_ptr socket, simple_wml::document& doc)
{
	async_send_doc(socket, doc, null_handler, null_handler);
}

template<typename Handler, typename ErrorHandler>
struct HandleReceiveDoc : public HandleDoc<Handler, ErrorHandler>
{
	std::size_t buf_size;
	HandleReceiveDoc(socket_ptr socket, Handler handler, ErrorHandler error_handler) :
		HandleDoc<Handler, ErrorHandler>(socket, handler, error_handler)
	{
	}
	void operator()(const boost::system::error_code& error, std::size_t size)
	{
		if(check_error(error, this->socket)) {
			this->error_handler(this->socket);
			return;
		}
		if(!this->buffer) {
			assert(size == 4);
			buf_size = ntohl(this->data_size->size);
			this->buffer = boost::shared_array<char>(new char[buf_size]);
			async_read(*(this->socket), boost::asio::buffer(this->buffer.get(), buf_size), *this);
		} else {
			simple_wml::string_span compressed_buf(this->buffer.get(), buf_size);
			try {
				this->doc.reset(new simple_wml::document(compressed_buf));
			} catch (simple_wml::error& e) {
				ERR_SERVER <<
					client_address(this->socket) <<
					"\tsimple_wml error in received data: " << e.message << std::endl;
				async_send_error(this->socket, "Invalid WML received: " + e.message);
				this->error_handler(this->socket);
				return;
			}
			this->handler(this->socket, this->doc);
		}
	}
};

template<typename Handler, typename ErrorHandler>
void async_receive_doc(socket_ptr socket, Handler handler, ErrorHandler error_handler)
{
	HandleReceiveDoc<Handler, ErrorHandler> handle_receive_doc(socket, handler, error_handler);
	async_read(*socket, boost::asio::buffer(handle_receive_doc.data_size->buf, 4), handle_receive_doc);
}

template<typename Handler>
void async_receive_doc(socket_ptr socket, Handler handler)
{
	async_receive_doc(socket, handler, null_handler);
}

static void make_add_diff(const simple_wml::node& src, const char* gamelist,
                   const char* type,
                   simple_wml::document& out, int index=-1)
{
	if (!out.child("gamelist_diff")) {
		out.root().add_child("gamelist_diff");
	}

	simple_wml::node* top = out.child("gamelist_diff");
	if(gamelist) {
		top = &top->add_child("change_child");
		top->set_attr_int("index", 0);
		top = &top->add_child("gamelist");
	}

	simple_wml::node& insert = top->add_child("insert_child");
	const simple_wml::node::child_list& children = src.children(type);
	assert(!children.empty());
	if(index < 0) {
		index = children.size() - 1;
	}

	assert(index < static_cast<int>(children.size()));
	insert.set_attr_int("index", index);
	children[index]->copy_into(insert.add_child(type));
}

static bool make_delete_diff(const simple_wml::node& src,
                      const char* gamelist,
                      const char* type,
                      const simple_wml::node* remove,
					  simple_wml::document& out)
{
	if (!out.child("gamelist_diff")) {
		out.root().add_child("gamelist_diff");
	}

	simple_wml::node* top = out.child("gamelist_diff");
	if(gamelist) {
		top = &top->add_child("change_child");
		top->set_attr_int("index", 0);
		top = &top->add_child("gamelist");
	}

	const simple_wml::node::child_list& children = src.children(type);
	const simple_wml::node::child_list::const_iterator itor =
	    std::find(children.begin(), children.end(), remove);
	if(itor == children.end()) {
		return false;
	}
	const int index = itor - children.begin();
	simple_wml::node& del = top->add_child("delete_child");
	del.set_attr_int("index", index);
	del.add_child(type);
	return true;
}

static bool make_change_diff(const simple_wml::node& src,
                      const char* gamelist,
                      const char* type,
					  const simple_wml::node* item,
					  simple_wml::document& out)
{
	if (!out.child("gamelist_diff")) {
		out.root().add_child("gamelist_diff");
	}

	simple_wml::node* top = out.child("gamelist_diff");
	if(gamelist) {
		top = &top->add_child("change_child");
		top->set_attr_int("index", 0);
		top = &top->add_child("gamelist");
	}
	const simple_wml::node::child_list& children = src.children(type);
	const simple_wml::node::child_list::const_iterator itor =
	    std::find(children.begin(), children.end(), item);
	if(itor == children.end()) {
		return false;
	}

	simple_wml::node& diff = *top;
	simple_wml::node& del = diff.add_child("delete_child");
	const int index = itor - children.begin();
	del.set_attr_int("index", index);
	del.add_child(type);

	//inserts will be processed first by the client, so insert at index+1,
	//and then when the delete is processed we'll slide into the right position
	simple_wml::node& insert = diff.add_child("insert_child");
	insert.set_attr_int("index", index + 1);
	children[index]->copy_into(insert.add_child(type));
	return true;
}

/*std::string player_status(wesnothd::player_map::const_iterator pl) {
	std::ostringstream out;
	const network::connection_stats& stats = network::get_connection_stats(pl->first);
	const int time_connected = stats.time_connected / 1000;
	const int seconds = time_connected % 60;
	const int minutes = (time_connected / 60) % 60;
	const int hours = time_connected / (60 * 60);
	out << "'" << pl->second.name() << "' @ " << network::ip_address(pl->first)
		<< " connected for " << std::setw(2) << hours << ":" << std::setw(2) << minutes << ":" << std::setw(2) << seconds
		<< " sent " << stats.bytes_sent << " bytes, received "
		<< stats.bytes_received << " bytes";
	return out.str();
}*/

	const std::string denied_msg = "You're not allowed to execute this command.";
	const std::string help_msg = "Available commands are: adminmsg <msg>,"
		" ban <mask> <time> <reason>, bans [deleted] [<ipmask>], clones,"
		" dul|deny_unregistered_login [yes|no], kick <mask> [<reason>],"
		" k[ick]ban <mask> <time> <reason>, help, games, metrics,"
		" netstats [all], [lobby]msg <message>, motd [<message>],"
		" pm|privatemsg <nickname> <message>, requests, sample, searchlog <mask>,"
		" signout, stats, status [<mask>], unban <ipmask>\n"
		"Specific strings (those not inbetween <> like the command names)"
		" are case insensitive.";

server::server(int port, bool keep_alive, const std::string& config_file, size_t /*min_threads*/,
		size_t /*max_threads*/) :
	io_service_(),
	acceptor_(io_service_),
	ban_manager_(),
	ip_log_(),
	failed_logins_(),
	user_handler_(nullptr),
	input_(io_service_),
	input_path_(),
	config_file_(config_file),
	cfg_(read_config()),
	accepted_versions_(),
	redirected_versions_(),
	proxy_versions_(),
	disallowed_names_(),
	admin_passwd_(),
	motd_(),
	default_max_messages_(0),
	default_time_period_(0),
	concurrent_connections_(0),
	graceful_restart(false),
	lan_server_(time(nullptr)),
	last_user_seen_time_(time(nullptr)),
	restart_command(),
	max_ip_log_size_(0),
	uh_name_(),
	deny_unregistered_login_(false),
	save_replays_(false),
	replay_save_path_(),
	allow_remote_shutdown_(false),
	tor_ip_list_(),
	failed_login_limit_(),
	failed_login_ban_(),
	failed_login_buffer_size_(),
	version_query_response_("[version]\n[/version]\n", simple_wml::INIT_COMPRESSED),
	login_response_("[mustlogin]\n[/mustlogin]\n", simple_wml::INIT_COMPRESSED),
	join_lobby_response_("[join_lobby]\n[/join_lobby]\n", simple_wml::INIT_COMPRESSED),
	games_and_users_list_("[gamelist]\n[/gamelist]\n", simple_wml::INIT_STATIC),
	metrics_(),
	last_ping_(time(nullptr)),
	last_stats_(last_ping_),
	last_uh_clean_(last_ping_),
	cmd_handlers_(),
	sighup_(io_service_, SIGHUP),
	sigs_(io_service_, SIGINT, SIGTERM),
	timer_(io_service_)
{
	boost::asio::ip::tcp::endpoint endpoint(boost::asio::ip::tcp::v4(), port);
	acceptor_.open(endpoint.protocol());
	acceptor_.set_option(boost::asio::ip::tcp::acceptor::reuse_address(true));
	acceptor_.set_option(boost::asio::ip::tcp::acceptor::keep_alive(keep_alive));
	acceptor_.bind(endpoint);
	acceptor_.listen();
	serve();

	handshake_response_.connection_num = 42;

	setup_handlers();
	load_config();
	ban_manager_.read();

	sighup_.async_wait(boost::bind(&server::handle_sighup, this, _1, _2));
	sigs_.async_wait(boost::bind(&server::handle_termination, this, _1, _2));
}

void server::handle_sighup(const boost::system::error_code& error, int) {
	assert(!error);

	WRN_SERVER << "SIGHUP caught, reloading config\n";

	cfg_ = read_config();
	load_config();

	sighup_.async_wait(boost::bind(&server::handle_sighup, this, _1, _2));
}

void server::handle_termination(const boost::system::error_code& error, int signal_number)
{
	assert(!error);

	const char* signame;
	if(signal_number == SIGINT) signame = "SIGINT";
	if(signal_number == SIGTERM) signame = "SIGTERM";
	LOG_SERVER << signame << " caught, exiting without cleanup immediately.\n";
	exit(128 + signal_number);
}

void server::handle_graceful_timeout(const boost::system::error_code& error)
{
	assert(!error);

	// TODO: shutdown only if no games exist
	throw server_shutdown("graceful shutdown timeout");
}

void server::setup_fifo() {
#ifndef _WIN32
	const int res = mkfifo(input_path_.c_str(),0660);
	if(res != 0 && errno != EEXIST) {
		ERR_SERVER << "could not make fifo at '" << input_path_ << "' (" << strerror(errno) << ")\n";
		return;
	}
	int fifo = open(input_path_.c_str(), O_RDWR|O_NONBLOCK);
	input_.assign(fifo);
	LOG_SERVER << "opened fifo at '" << input_path_ << "'. Server commands may be written to this file.\n";
	read_from_fifo();
#endif
}

#ifndef _WIN32
void server::read_from_fifo() {
	async_read_until(input_,
			   admin_cmd_, '\n',
			   boost::bind(&server::handle_read_from_fifo, this, _1, _2));
}

void server::handle_read_from_fifo(const boost::system::error_code& error, std::size_t) {
	if(error) {
		std::cout << error.message() << std::endl;
		return;
	}

	std::istream is(&admin_cmd_);
	std::string cmd;
	std::getline(is, cmd);

	LOG_SERVER << "Admin Command: type: " << cmd << "\n";
	const std::string res = process_command(cmd, "*socket*");
	// Only mark the response if we fake the issuer (i.e. command comes from IRC or so)
	if (cmd.at(0) == '+') {
		LOG_SERVER << "[admin_command_response]\n" << res << "\n" << "[/admin_command_response]\n";
	} else {
		LOG_SERVER << res << "\n";
	}

	read_from_fifo();

}

#endif

void server::setup_handlers()
{
	cmd_handlers_["shut_down"] = &server::shut_down_handler;
	cmd_handlers_["restart"] = &server::restart_handler;
	cmd_handlers_["sample"] = &server::sample_handler;
	cmd_handlers_["help"] = &server::help_handler;
	cmd_handlers_["stats"] = &server::stats_handler;
	cmd_handlers_["metrics"] = &server::metrics_handler;
	cmd_handlers_["requests"] = &server::requests_handler;
	cmd_handlers_["games"] = &server::games_handler;
	cmd_handlers_["wml"] = &server::wml_handler;
	cmd_handlers_["netstats"] = &server::netstats_handler;
	cmd_handlers_["report"]   = &server::adminmsg_handler;
	cmd_handlers_["adminmsg"] = &server::adminmsg_handler;
	cmd_handlers_["pm"] = &server::pm_handler;
	cmd_handlers_["privatemsg"] = &server::pm_handler;
	cmd_handlers_["msg"] = &server::msg_handler;
	cmd_handlers_["lobbymsg"] = &server::msg_handler;
	cmd_handlers_["status"] = &server::status_handler;
	cmd_handlers_["clones"] = &server::clones_handler;
	cmd_handlers_["bans"] = &server::bans_handler;
	cmd_handlers_["ban"] = &server::ban_handler;
	cmd_handlers_["unban"] = &server::unban_handler;
	cmd_handlers_["ungban"] = &server::ungban_handler;
	cmd_handlers_["kick"] = &server::kick_handler;
	cmd_handlers_["kickban"] = &server::kickban_handler;
	cmd_handlers_["kban"] = &server::kickban_handler;
	cmd_handlers_["gban"] = &server::gban_handler;
	cmd_handlers_["motd"] = &server::motd_handler;
	cmd_handlers_["searchlog"] = &server::searchlog_handler;
	cmd_handlers_["sl"] = &server::searchlog_handler;
	cmd_handlers_["dul"] = &server::dul_handler;
	cmd_handlers_["deny_unregistered_login"] = &server::dul_handler;
}

void async_send_error(socket_ptr socket, const std::string& msg, const char* error_code)
{
	simple_wml::document doc;
	doc.root().add_child("error").set_attr_dup("message", msg.c_str());
	if(*error_code != '\0') {
		doc.child("error")->set_attr("error_code", error_code);
	}

	async_send_doc(socket, doc);
}

static void async_send_warning(socket_ptr socket, const std::string& msg, const char* warning_code)
{
	simple_wml::document doc;
	doc.root().add_child("warning").set_attr_dup("message", msg.c_str());
	if(*warning_code != '\0') {
		doc.child("warning")->set_attr("warning_code", warning_code);
	}

	async_send_doc(socket, doc);
}

config server::read_config() const {
	config configuration;
	if (config_file_ == "") return configuration;
	try {
		filesystem::scoped_istream stream = preprocess_file(config_file_);
		read(configuration, *stream);
		LOG_SERVER << "Server configuration from file: '" << config_file_
			<< "' read.\n";
	} catch(config::error& e) {
		ERR_CONFIG << "ERROR: Could not read configuration file: '"
			<< config_file_ << "': '" << e.message << "'.\n";
	}
	return configuration;
}

void server::load_config() {
#ifndef FIFODIR
# ifdef _MSC_VER
#  pragma message ("No FIFODIR set")
#  define FIFODIR "d:/"
# else
#  ifdef _WIN32
#    define FIFODIR "d:/"
#  else
#    warning "No FIFODIR set"
#    define FIFODIR "/var/run/wesnothd"
#   endif
# endif
#endif
	const std::string fifo_path = (cfg_["fifo_path"].empty() ? std::string(FIFODIR) + "/socket" : std::string(cfg_["fifo_path"]));
	// Reset (replace) the input stream only if the FIFO path changed.
	if(fifo_path != input_path_) {
		input_.close();
		input_path_ = fifo_path;
		setup_fifo();
	}

	save_replays_ = cfg_["save_replays"].to_bool();
	replay_save_path_ = cfg_["replay_save_path"].str();

	tor_ip_list_ = utils::split(cfg_["tor_ip_list_path"].empty() ? "" : filesystem::read_file(cfg_["tor_ip_list_path"]), '\n');

	admin_passwd_ = cfg_["passwd"].str();
	motd_ = cfg_["motd"].str();
	lan_server_ = lexical_cast_default<time_t>(cfg_["lan_server"], 0);
	uh_name_ = cfg_["user_handler"].str();

	deny_unregistered_login_ = cfg_["deny_unregistered_login"].to_bool();

	allow_remote_shutdown_ = cfg_["allow_remote_shutdown"].to_bool();

	disallowed_names_.clear();
	if (cfg_["disallow_names"] == "") {
		disallowed_names_.push_back("*admin*");
		disallowed_names_.push_back("*admln*");
		disallowed_names_.push_back("*server*");
		disallowed_names_.push_back("player");
		disallowed_names_.push_back("network");
		disallowed_names_.push_back("human");
		disallowed_names_.push_back("computer");
		disallowed_names_.push_back("ai");
		disallowed_names_.push_back("ai?");
	} else {
		disallowed_names_ = utils::split(cfg_["disallow_names"]);
	}
	default_max_messages_ = cfg_["max_messages"].to_int(4);
	default_time_period_ = cfg_["messages_time_period"].to_int(10);
	concurrent_connections_ = cfg_["connections_allowed"].to_int(5);
	max_ip_log_size_ = cfg_["max_ip_log_size"].to_int(500);

	failed_login_limit_ = cfg_["failed_logins_limit"].to_int(10);
	failed_login_ban_ = cfg_["failed_logins_ban"].to_int(3600);
	failed_login_buffer_size_ = cfg_["failed_logins_buffer_size"].to_int(500);

	// Example config line:
	// restart_command="./wesnothd-debug -d -c ~/.wesnoth1.5/server.cfg"
	// remember to make new one as a daemon or it will block old one
	restart_command = cfg_["restart_command"].str();

	accepted_versions_.clear();
	const std::string& versions = cfg_["versions_accepted"];
	if (versions.empty() == false) {
		accepted_versions_ = utils::split(versions);
	} else {
		accepted_versions_.push_back(game_config::version);
		accepted_versions_.push_back("test");
	}

	redirected_versions_.clear();
	for(const config &redirect : cfg_.child_range("redirect")) {
		for(const std::string &version : utils::split(redirect["version"])) {
			redirected_versions_[version] = redirect;
		}
	}

	proxy_versions_.clear();
	for(const config &proxy : cfg_.child_range("proxy")) {
		for(const std::string &version : utils::split(proxy["version"])) {
			proxy_versions_[version] = proxy;
		}
	}
	ban_manager_.load_config(cfg_);

	// If there is a [user_handler] tag in the config file
	// allow nick registration, otherwise we set user_handler_
	// to nullptr. Thus we must check user_handler_ for not being
	// nullptr everytime we want to use it.
	user_handler_.reset();

	if (const config &user_handler = cfg_.child("user_handler")) {
		if(uh_name_ == "sample") {
			user_handler_.reset(new suh(user_handler));
		}
#ifdef HAVE_MYSQLPP
		else if(uh_name_ == "forum" || uh_name_.empty()) {
			user_handler_.reset(new fuh(user_handler));
		}
#endif
		// Initiate the mailer class with the [mail] tag
		// from the config file
		if (user_handler_) user_handler_->init_mailer(cfg_.child("mail"));
	}
}

std::string server::is_ip_banned(const std::string& ip) const {
	if (!tor_ip_list_.empty()) {
		if (find(tor_ip_list_.begin(), tor_ip_list_.end(), ip) != tor_ip_list_.end()) return "TOR IP";
	}
	return ban_manager_.is_ip_banned(ip);
}

void server::dump_stats(const time_t& now) {
	last_stats_ = now;
	LOG_SERVER << "Statistics:"
//		<< "\tnumber_of_games = " << games_.size()
		<< "\tnumber_of_users = " << player_connections_.size() << "\n";
}

void server::clean_user_handler(const time_t& now) {
	if(!user_handler_) {
		return;
	}
	last_uh_clean_ = now;
	user_handler_->clean_up();
}

void server::serve()
{
	socket_ptr socket = boost::make_shared<boost::asio::ip::tcp::socket>(boost::ref(io_service_));
	acceptor_.async_accept(*socket, boost::bind(&server::accept_connection, this, _1, socket));
}

void server::accept_connection(const boost::system::error_code& error, socket_ptr socket)
{
	if(!graceful_restart)
		serve();
	if(error) {
		ERR_SERVER << "Accept failed: " << error.message() << "\n";
		return;
	}

	const std::string ip = client_address(socket);

	const std::string reason = is_ip_banned(ip);
	if (!reason.empty()) {
		LOG_SERVER << ip << "\trejected banned user. Reason: " << reason << "\n";
		async_send_error(socket, "You are banned. Reason: " + reason);
		return;
	/*} else if (ip_exceeds_connection_limit(ip)) {
		LOG_SERVER << ip << "\trejected ip due to excessive connections\n";
		async_send_error(socket, "Too many connections from your IP.");
		return;*/
	} else {
		
		DBG_SERVER << ip << "\tnew connection accepted\n";
		serverside_handshake(socket);
	}

}

void server::serverside_handshake(socket_ptr socket)
{
	boost::shared_array<unsigned char> handshake(new unsigned char[4]);
	async_read(
		*socket, boost::asio::buffer(handshake.get(), 4),
		boost::bind(&server::handle_handshake, this, _1, socket, handshake)
	);
}

void server::handle_handshake(const boost::system::error_code& error, socket_ptr socket, boost::shared_array<unsigned char> handshake)
{
	if(check_error(error, socket))
		return;

	if(strcmp((const char*)handshake.get(), "\0\0\0\0") != 0) {
		ERR_SERVER << client_address(socket) << "\tincorrect handshake\n";
		return;
	}
	async_write(
		*socket, boost::asio::buffer(handshake_response_.buf, 4),
		boost::bind(&server::request_version, this, _1, socket)
	);
}

void server::request_version(const boost::system::error_code& error, socket_ptr socket)
{
	if(check_error(error, socket))
		return;
	
	async_send_doc(socket, version_query_response_,
		boost::bind(&server::handle_version, this, _1)
	);
}

void server::handle_version(socket_ptr socket)
{
	async_receive_doc(socket,
		boost::bind(&server::read_version, this, _1, _2)
	);
}

void server::read_version(socket_ptr socket, boost::shared_ptr<simple_wml::document> doc)
{
	if (const simple_wml::node* const version = doc->child("version")) {
		const simple_wml::string_span& version_str_span = (*version)["version"];
		const std::string version_str(version_str_span.begin(),
		                              version_str_span.end());
		std::vector<std::string>::const_iterator accepted_it;
		// Check if it is an accepted version.
		accepted_it = std::find_if(accepted_versions_.begin(), accepted_versions_.end(),
			boost::bind(&utils::wildcard_string_match, version_str, _1));
		if(accepted_it != accepted_versions_.end()) {
			LOG_SERVER << client_address(socket)
				<< "\tplayer joined using accepted version " << version_str
				<< ":\ttelling them to log in.\n";
			async_send_doc(socket, login_response_, boost::bind(&server::login, this, _1));
			return;
		}

		simple_wml::document response;

		// Check if it is a redirected version
		for(const auto& redirect_version : redirected_versions_) {
			if(utils::wildcard_string_match(version_str, redirect_version.first)) {
				LOG_SERVER << client_address(socket)
					<< "\tplayer joined using version " << version_str
					<< ":\tredirecting them to " << redirect_version.second["host"]
					<< ":" << redirect_version.second["port"] << "\n";
				simple_wml::node& redirect = response.root().add_child("redirect");
				for(const auto& attr : redirect_version.second.attribute_range()) {
					redirect.set_attr(attr.first.c_str(), attr.second.str().c_str());
				}
				send_to_player(socket, response);
				return;
			}
		}

		LOG_SERVER << client_address(socket)
				<< "\tplayer joined using unknown version " << version_str
				<< ":\trejecting them\n";
		simple_wml::node& reject = response.root().add_child("reject");
		reject.set_attr("accepted_versions", utils::join(accepted_versions_).c_str());
		send_to_player(socket, response);
	} else {
		LOG_SERVER << client_address(socket)
			<< "\tclient didn't send its version: rejecting\n";
	}
}

void server::login(socket_ptr socket)
{
	async_receive_doc(socket,
		boost::bind(&server::handle_login, this, _1, _2)
	);
}

void server::handle_login(socket_ptr socket, boost::shared_ptr<simple_wml::document> doc)
{
	if(const simple_wml::node* const login = doc->child("login")) {
		// Check if the username is valid (all alpha-numeric plus underscore and hyphen)
		std::string username = (*login)["username"].to_string();
		if (!utils::isvalid_username(username)) {
			async_send_error(socket, "The nickname '" + username + "' contains invalid "
				"characters. Only alpha-numeric characters, underscores and hyphens"
				"are allowed.", MP_INVALID_CHARS_IN_NAME_ERROR);
			server::login(socket);
			return;
		}
		if (username.size() > 20) {
			async_send_error(socket, "The nickname '" + username + "' is too long. Nicks must be 20 characters or less.",
				MP_NAME_TOO_LONG_ERROR);
			server::login(socket);
			return;
		}
		// Check if the username is allowed.
		for (std::vector<std::string>::const_iterator d_it = disallowed_names_.begin();
			d_it != disallowed_names_.end(); ++d_it)
		{
			if (utils::wildcard_string_match(utf8::lowercase(username),
				utf8::lowercase(*d_it)))
			{
				async_send_error(socket, "The nickname '" + username + "' is reserved and cannot be used by players",
					MP_NAME_RESERVED_ERROR);
				server::login(socket);
				return;
			}
		}

		// If this is a request for password reminder
		if(user_handler_) {
			std::string password_reminder = (*login)["password_reminder"].to_string();
			if(password_reminder == "yes") {
				try {
					user_handler_->password_reminder(username);
					async_send_error(socket, "Your password reminder email has been sent.");
				} catch (user_handler::error& e) {
					async_send_error(socket, "There was an error sending your password reminder email. The error message was: " +
					e.message);
				}
				return;
			}
		}

		// Check the username isn't already taken
		PlayerConnections::index<name_t>::type::iterator p = player_connections_.get<name_t>().find(username);
		bool name_taken = p != player_connections_.get<name_t>().end();

		// Check for password

		// Current login procedure  for registered nicks is:
		// - Client asks to log in with a particular nick
		// - Server sends client random salt plus some info
		// 	generated from the original hash that is required to
		// 	regenerate the hash
		// - Client generates hash for the user provided password
		// 	and mixes it with the received random salt
		// - Server received salted hash, salts the valid hash with
		// 	the same salt it sent to the client and compares the results

		bool registered = false;
		if(user_handler_) {
			std::string password = (*login)["password"].to_string();
			const bool exists = user_handler_->user_exists(username);
			// This name is registered but the account is not active
			if(exists && !user_handler_->user_is_active(username)) {
				async_send_warning(socket, "The nickname '" + username + "' is inactive. You cannot claim ownership of this "
					"nickname until you activate your account via email or ask an administrator to do it for you.", MP_NAME_INACTIVE_WARNING);
				//registered = false;
			}
			else if(exists) {
				// This name is registered and no password provided
				if(password.empty()) {
					if(!name_taken) {
						send_password_request(socket, "The nickname '" + username +"' is registered on this server.",
							username, MP_PASSWORD_REQUEST);
					} else {
						send_password_request(socket, "The nickname '" + username + "' is registered on this server."
								"\n\nWARNING: There is already a client using this username, "
								"logging in will cause that client to be kicked!",
							username, MP_PASSWORD_REQUEST_FOR_LOGGED_IN_NAME, true);
					}
					return;
				}

				// A password (or hashed password) was provided, however
				// there is no seed
				if(seeds_[(long int)socket.get()].empty()) {
					send_password_request(socket, "Please try again.", username, MP_NO_SEED_ERROR);
					return;
				}
				// This name is registered and an incorrect password provided
				else if(!(user_handler_->login(username, password, seeds_[(unsigned long)socket.get()]))) {
					const time_t now = time(NULL);

					// Reset the random seed
					seeds_.erase((unsigned long)socket.get());

					login_log login_ip = login_log(client_address(socket), 0, now);
					std::deque<login_log>::iterator i = std::find(failed_logins_.begin(), failed_logins_.end(), login_ip);
					if(i == failed_logins_.end()) {
						failed_logins_.push_back(login_ip);
						i = --failed_logins_.end();

						// Remove oldest entry if maximum size is exceeded
						if(failed_logins_.size() > failed_login_buffer_size_)
							failed_logins_.pop_front();

					}

					if (i->first_attempt + failed_login_ban_ < now) {
						// Clear and move to the beginning
						failed_logins_.erase(i);
						failed_logins_.push_back(login_ip);
						i = --failed_logins_.end();
					}

					i->attempts++;

					if (i->attempts > failed_login_limit_) {
						LOG_SERVER << ban_manager_.ban(login_ip.ip, now + failed_login_ban_, "Maximum login attempts exceeded", "automatic", "", username);
						async_send_error(socket, "You have made too many failed login attempts.", MP_TOO_MANY_ATTEMPTS_ERROR);
					} else {
						send_password_request(socket, "The password you provided for the nickname '" + username +
							"' was incorrect.", username, MP_INCORRECT_PASSWORD_ERROR);
					}

					// Log the failure
					LOG_SERVER << client_address(socket) << "\t"
							<< "Login attempt with incorrect password for nickname '" << username << "'.\n";
					return;
				}
			// This name exists and the password was neither empty nor incorrect
			registered = true;
			// Reset the random seed
			seeds_.erase((long int)socket.get());
			user_handler_->user_logged_in(username);
			}
		}

		// If we disallow unregistered users and this user is not registered send an error
		if(user_handler_ && !registered && deny_unregistered_login_) {
			async_send_error(socket, "The nickname '" + username + "' is not registered. "
					"This server disallows unregistered nicknames.", MP_NAME_UNREGISTERED_ERROR);
			return;
		}

		if(name_taken) {
			 if(registered) {
				// If there is already a client using this username kick it
				process_command("kick " + p->info().name() + " autokick by registered user", username);
			} else {
				async_send_error(socket, "The nickname '" + username + "' is already taken.", MP_NAME_TAKEN_ERROR);
				server::login(socket);
				return;
			}
		}

		simple_wml::node& player_cfg = games_and_users_list_.root().add_child("user");
		async_send_doc(socket, join_lobby_response_,
			boost::bind(&server::add_player, this, _1,
				wesnothd::player(username, player_cfg, registered,
				default_max_messages_, default_time_period_, false/*selective_ping*/,
				user_handler_ && user_handler_->user_is_moderator(username))
			)
		);
		LOG_SERVER << client_address(socket) << "\t" << username
			<< "\thas logged on" << (registered ? " to a registered account" : "") << "\n";
	} else {
		async_send_error(socket, "You must login first.", MP_MUST_LOGIN);
	}
}

void server::send_password_request(socket_ptr socket, const std::string& msg,
	const std::string& user, const char* error_code, bool force_confirmation)
{
	std::string salt = user_handler_->create_salt();
	std::string pepper = user_handler_->create_pepper(user);
	std::string spices = pepper + salt;
	if(user_handler_->use_phpbb_encryption() && pepper.empty()) {
		async_send_error(socket, "Even though your nickname is registered on this server you "
					"cannot log in due to an error in the hashing algorithm. "
					"Logging into your forum account on http://forum.wesnoth.org "
					"may fix this problem.");
		return;
	}

	seeds_[(long int)(socket.get())] = salt;

	simple_wml::document doc;
	simple_wml::node& e = doc.root().add_child("error");
	e.set_attr_dup("message", msg.c_str());
	e.set_attr("password_request", "yes");
	e.set_attr("phpbb_encryption", user_handler_->use_phpbb_encryption() ? "yes" : "no");
	e.set_attr_dup("salt", spices.c_str());
	e.set_attr("force_confirmation", force_confirmation ? "yes" : "no");
	if(*error_code != '\0') {
		e.set_attr("error_code", error_code);
	}

	async_send_doc(socket, doc,
		boost::bind(&server::login, this, _1)
	);
}

void server::add_player(socket_ptr socket, const wesnothd::player& player)
{
	bool inserted;
	boost::tie(boost::tuples::ignore, inserted) = player_connections_.insert(PlayerConnections::value_type(socket, player));
	assert(inserted);

	send_to_player(socket, games_and_users_list_);
	read_from_player(socket);

	// Send other players in the lobby the update that the player has joined
	simple_wml::document diff;
	make_add_diff(games_and_users_list_.root(), NULL, "user", diff);
	send_to_lobby(diff, socket);
}

void server::read_from_player(socket_ptr socket)
{
	async_receive_doc(socket,
		boost::bind(&server::handle_read_from_player, this, _1, _2),
		boost::bind(&server::remove_player, this, _1)
	);
}

void server::handle_read_from_player(socket_ptr socket, boost::shared_ptr<simple_wml::document> doc)
{
	read_from_player(socket);
	//DBG_SERVER << client_address(socket) << "\tWML received:\n" << doc->output() << std::endl;
	if(doc->child("refresh_lobby")) {
		send_to_player(socket, games_and_users_list_);
	}

	if(simple_wml::node* whisper = doc->child("whisper")) {
		handle_whisper(socket, *whisper);
	}
	if(simple_wml::node* query = doc->child("query")) {
		handle_query(socket, *query);
	}

	if(!player_is_in_game(socket))
		handle_player_in_lobby(socket, doc);
	else
		handle_player_in_game(socket, doc);

}

void server::handle_player_in_lobby(socket_ptr socket, boost::shared_ptr<simple_wml::document> doc) {
	if(simple_wml::node* message = doc->child("message")) {
		handle_message(socket, *message);
	}

	if(simple_wml::node* create_game = doc->child("create_game")) {
		handle_create_game(socket, *create_game);
	}

	if(simple_wml::node* join = doc->child("join")) {
		handle_join_game(socket, *join);
	}
}

void server::handle_whisper(socket_ptr socket, simple_wml::node& whisper)
{
	if((whisper["receiver"] == "") || (whisper["message"] == "")) {
		static simple_wml::document data(
		  "[message]\n"
		  "message=\"Invalid number of arguments\"\n"
		  "sender=\"server\"\n"
		  "[/message]\n", simple_wml::INIT_COMPRESSED);
		send_to_player(socket, data);
		return;
	}

	PlayerConnections::index<name_t>::type::iterator receiver_iter = player_connections_.get<name_t>().find(whisper["receiver"].to_string());
	if(receiver_iter == player_connections_.get<name_t>().end()) {
		send_server_message(socket, "Can't find '" + whisper["receiver"].to_string() + "'.");
	} else {
		simple_wml::document cwhisper;
		whisper.copy_into(cwhisper.root().add_child("whisper"));
		send_to_player(receiver_iter->socket(), cwhisper);
		// TODO: Refuse to send from an observer to a game he observes
	}
}

void server::handle_query(socket_ptr socket, simple_wml::node& query)
{
	PlayerConnections::iterator iter = player_connections_.find(socket);
	if(iter == player_connections_.end())
		return;

	wesnothd::player& player = iter->info();

	const std::string command(query["type"].to_string());
	std::ostringstream response;
	const std::string& help_msg = "Available commands are: adminmsg <msg>, help, games, metrics,"
			" motd, netstats [all], requests, sample, stats, status, wml.";
	// Commands a player may issue.
	if (command == "status") {
<<<<<<< HEAD
		response << process_command(command + " " + player.name(), player.name());
	} else if (command.find("adminmsg") == 0
=======
		response << process_command(command + " " + pl->second.name(), pl->second.name());
	} else if (command.find("adminmsg") == 0 || command.find("report") == 0
>>>>>>> d86ce00d
			|| command == "games"
			|| command == "metrics"
			|| command == "motd"
			|| command == "netstats"
			|| command == "netstats all"
			|| command == "requests"
			|| command == "sample"
			|| command == "stats"
			|| command == "status " + player.name()
			|| command == "wml")
	{
		response << process_command(command, player.name());
	} else if (player.is_moderator()) {
		if (command == "signout") {
			LOG_SERVER << "Admin signed out: IP: "
				<< client_address(socket) << "\tnick: "
				<< player.name() << std::endl;
			player.set_moderator(false);
			// This string is parsed by the client!
			response << "You are no longer recognized as an administrator.";
			if(user_handler_) {
				user_handler_->set_is_moderator(player.name(), false);
			}
		} else {
			LOG_SERVER << "Admin Command: type: " << command
				<< "\tIP: "<< client_address(socket)
				<< "\tnick: "<< player.name() << std::endl;
			response << process_command(command, player.name());
			LOG_SERVER << response.str() << std::endl;
		}
	} else if (command == "help" || command.empty()) {
		response << help_msg;
	} else if (command == "admin" || command.find("admin ") == 0) {
		if (admin_passwd_.empty()) {
			send_server_message(socket, "No password set.");
			return;
		}
		std::string passwd;
		if (command.size() >= 6) passwd = command.substr(6);
		if (passwd == admin_passwd_) {
			LOG_SERVER << "New Admin recognized: IP: "
				<< client_address(socket) << "\tnick: "
				<< player.name() << std::endl;
			player.set_moderator(true);
			// This string is parsed by the client!
			response << "You are now recognized as an administrator.";
			if (user_handler_) {
				user_handler_->set_is_moderator(player.name(), true);
			}
		} else {
			WRN_SERVER << "FAILED Admin attempt with password: '" << passwd << "'\tIP: "
				<< client_address(socket) << "\tnick: "
				<< player.name() << std::endl;
			response << "Error: wrong password";
		}
	} else {
		response << "Error: unrecognized query: '" << command << "'\n" << help_msg;
	}
	send_server_message(socket, response.str());
}

void server::handle_message(socket_ptr socket, simple_wml::node& message)
{
	simple_wml::document relay_message;
	message.copy_into(relay_message.root().add_child("message"));
	send_to_lobby(relay_message, socket);
}

void server::handle_create_game(socket_ptr socket, simple_wml::node& create_game)
{
	if (graceful_restart) {
			static simple_wml::document leave_game_doc("[leave_game]\n[/leave_game]\n", simple_wml::INIT_COMPRESSED);
			send_to_player(socket, leave_game_doc);
			send_server_message(socket, "This server is shutting down. You aren't allowed to make new games. Please reconnect to the new server.");
			send_to_player(socket, games_and_users_list_);
			return;
	}

	player_connections_.modify(
		player_connections_.find(socket),
		boost::bind(&server::create_game, this, _1, boost::ref(create_game))
	);

	simple_wml::document diff;
	if(make_change_diff(games_and_users_list_.root(), NULL,
						"user", player_connections_.find(socket)->info().config_address(), diff)) {
		send_to_lobby(diff);
	}
	return;
}

void server::create_game(PlayerRecord& host_record, simple_wml::node& create_game)
{
	const std::string game_name = create_game["name"].to_string();
	const std::string game_password = create_game["password"].to_string();

	DBG_SERVER << client_address(host_record.socket()) << "\t" << host_record.info().name()
		<< "\tcreates a new game: \"" << game_name << "\".\n";

	// Create the new game, remove the player from the lobby
	// and set the player as the host/owner.
	host_record.get_game().reset(
		new wesnothd::game(player_connections_, host_record.socket(), game_name, save_replays_, replay_save_path_),
		boost::bind(&server::cleanup_game, this, _1));
	wesnothd::game& g = *host_record.get_game();
	if(game_password.empty() == false) {
		g.set_password(game_password);
	}

	create_game.copy_into(g.level().root());
}

void server::cleanup_game(game* game_ptr)
{
	metrics_.game_terminated(game_ptr->termination_reason());

	simple_wml::node* const gamelist = games_and_users_list_.child("gamelist");
	assert(gamelist != NULL);

	// Send a diff of the gamelist with the game deleted to players in the lobby
	simple_wml::document diff;
	if(make_delete_diff(*gamelist, "gamelist", "game",
						game_ptr->description(), diff)) {
		send_to_lobby(diff);
	}

	// Delete the game from the games_and_users_list_.
	const simple_wml::node::child_list& games = gamelist->children("game");
	const simple_wml::node::child_list::const_iterator g =
		std::find(games.begin(), games.end(), game_ptr->description());
	if (g != games.end()) {
		const size_t index = g - games.begin();
		gamelist->remove_child("game", index);
	} else {
		// Can happen when the game ends before the scenario was transferred.
		LOG_SERVER << "Could not find game (" << game_ptr->id()
			<< ") to delete in games_and_users_list_.\n";
	}
}

void server::handle_join_game(socket_ptr socket, simple_wml::node& join)
{
	const bool observer = join.attr("observe").to_bool();
	const std::string& password = join["password"].to_string();
	int game_id = join["id"].to_int();

	PlayerConnections::index<game_t>::type::iterator g_iter = player_connections_.get<game_t>().find(game_id);
	const boost::shared_ptr<game> g = g_iter->get_game();

	static simple_wml::document leave_game_doc("[leave_game]\n[/leave_game]\n", simple_wml::INIT_COMPRESSED);
	if (g_iter == player_connections_.get<game_t>().end()) {
		WRN_SERVER << client_address(socket) << "\t" << player_connections_.find(socket)->info().name()
			<< "\tattempted to join unknown game:\t" << game_id << ".\n";
		async_send_doc(socket, leave_game_doc);
		send_server_message(socket, "Attempt to join unknown game.");
		async_send_doc(socket, games_and_users_list_);
		return;
	} else if (!g->level_init()) {
		WRN_SERVER << client_address(socket) << "\t" << player_connections_.find(socket)->info().name()
			<< "\tattempted to join uninitialized game:\t\"" << g->name()
			<< "\" (" << game_id << ").\n";
		async_send_doc(socket, leave_game_doc);
		send_server_message(socket, "Attempt to join an uninitialized game.");
		async_send_doc(socket, games_and_users_list_);
		return;
	} else if (player_connections_.find(socket)->info().is_moderator()) {
		// Admins are always allowed to join.
	} else if (g->player_is_banned(socket)) {
		DBG_SERVER << client_address(socket) << "\tReject banned player: "
			<< player_connections_.find(socket)->info().name() << "\tfrom game:\t\"" << g->name()
			<< "\" (" << game_id << ").\n";
		async_send_doc(socket, leave_game_doc);
		send_server_message(socket, "You are banned from this game.");
		async_send_doc(socket, games_and_users_list_);
		return;
	} else if(!observer && !g->password_matches(password)) {
		WRN_SERVER << client_address(socket) << "\t" << player_connections_.find(socket)->info().name()
			<< "\tattempted to join game:\t\"" << g->name() << "\" ("
			<< game_id << ") with bad password\n";
		async_send_doc(socket, leave_game_doc);
		send_server_message(socket, "Incorrect password.");
		async_send_doc(socket, games_and_users_list_);
		return;
	}
	bool joined = g->add_player(socket, observer);
	if (!joined) {
		WRN_SERVER << client_address(socket) << "\t" << player_connections_.find(socket)->info().name()
			<< "\tattempted to observe game:\t\"" << g->name() << "\" ("
			<< game_id << ") which doesn't allow observers.\n";
		async_send_doc(socket, leave_game_doc);
		send_server_message(socket, "Attempt to observe a game that doesn't allow observers. (You probably joined the game shortly after it filled up.)");
		async_send_doc(socket, games_and_users_list_);
		return;
	}
	player_connections_.modify(
		player_connections_.find(socket),
		boost::bind(&PlayerRecord::set_game, _1, player_connections_.get<game_t>().find(game_id)->get_game()));
	g->describe_slots();

	//send notification of changes to the game and user
	simple_wml::document diff;
	bool diff1 = make_change_diff(*games_and_users_list_.child("gamelist"),
					  "gamelist", "game", g->description(), diff);
	bool diff2 = make_change_diff(games_and_users_list_.root(), NULL,
					  "user", player_connections_.find(socket)->info().config_address(), diff);
	if (diff1 || diff2) {
		send_to_lobby(diff);
	}
}

void server::handle_player_in_game(socket_ptr socket, boost::shared_ptr<simple_wml::document> doc) {
	DBG_SERVER << "in process_data_game...\n";

	PlayerConnections::iterator p = player_connections_.find(socket);
	wesnothd::player& player = p->info();
	game& g = *(p->get_game());

	simple_wml::document& data = *doc;

	// If this is data describing the level for a game.
	if (doc->child("snapshot") || doc->child("scenario")) {
		if (!g.is_owner(socket)) {
			return;
		}
		// If this game is having its level data initialized
		// for the first time, and is ready for players to join.
		// We should currently have a summary of the game in g.level().
		// We want to move this summary to the games_and_users_list_, and
		// place a pointer to that summary in the game's description.
		// g.level() should then receive the full data for the game.
		if (!g.level_init()) {
			LOG_SERVER << client_address(socket) << "\t" << player.name()
				<< "\tcreated game:\t\"" << g.name() << "\" ("
				<< g.id() << ").\n";
			// Update our config object which describes the open games,
			// and save a pointer to the description in the new game.
			simple_wml::node* const gamelist = games_and_users_list_.child("gamelist");
			assert(gamelist != NULL);
			simple_wml::node& desc = gamelist->add_child("game");
			g.level().root().copy_into(desc);
			if (const simple_wml::node* m = doc->child("multiplayer")) {
				m->copy_into(desc);
			} else {
				WRN_SERVER << client_address(socket) << "\t" << player.name()
					<< "\tsent scenario data in game:\t\"" << g.name() << "\" ("
					<< g.id() << ") without a 'multiplayer' child.\n";
				// Set the description so it can be removed in delete_game().
				g.set_description(&desc);
				delete_game(g.id());
				send_server_message(socket, "The scenario data is missing the [multiplayer] tag which contains the game settings. Game aborted.");
				return;
			}

			g.set_description(&desc);
			desc.set_attr_dup("id", lexical_cast_default<std::string>(g.id()).c_str());
		} else {
			WRN_SERVER << client_address(socket) << "\t" << player.name()
				<< "\tsent scenario data in game:\t\"" << g.name() << "\" ("
				<< g.id() << ") although it's already initialized.\n";
			return;
		}

		assert(games_and_users_list_.child("gamelist")->children("game").empty() == false);

		simple_wml::node& desc = *g.description();
		// Update the game's description.
		// If there is no shroud, then tell players in the lobby
		// what the map looks like
		if (!data["mp_shroud"].to_bool()) {
			desc.set_attr_dup("map_data", (*wesnothd::game::starting_pos(data.root()))["map_data"]);
		}
		if (const simple_wml::node* e = data.child("era")) {
			if (!e->attr("require_era").to_bool(true)) {
				desc.set_attr("require_era", "no");
			}
		}

		if (data.attr("require_scenario").to_bool(false)) {
			desc.set_attr("require_scenario", "yes");
		}

		const simple_wml::node::child_list& mlist = data.children("modification");
		for(const simple_wml::node* m : mlist) {
			desc.add_child_at("modification", 0);
			desc.child("modification")->set_attr_dup("id", m->attr("id"));
			if (m->attr("require_modification").to_bool(false))
				desc.child("modification")->set_attr("require_modification", "yes");
		}

		// Record the full scenario in g.level()
		g.level().swap(data);
		// The host already put himself in the scenario so we just need
		// to update_side_data().
		//g.take_side(sock);
		g.update_side_data();
		g.describe_slots();

		assert(games_and_users_list_.child("gamelist")->children("game").empty() == false);

		// Send the update of the game description to the lobby.
		simple_wml::document diff;
		make_add_diff(*games_and_users_list_.child("gamelist"), "gamelist", "game", diff);
		send_to_lobby(diff);
		/** @todo FIXME: Why not save the level data in the history_? */
		return;
// Everything below should only be processed if the game is already intialized.
	} else if (!g.level_init()) {
		WRN_SERVER << client_address(socket) << "\tReceived unknown data from: "
			<< player.name() << " (socket:" << socket
			<< ") while the scenario wasn't yet initialized.\n" << data.output();
		return;
	// If the host is sending the next scenario data.
	} else if (const simple_wml::node* scenario = data.child("store_next_scenario")) {
		if (!g.is_owner(socket)) return;
		if (!g.level_init()) {
			WRN_SERVER << client_address(socket) << "\tWarning: "
				<< player.name() << "\tsent [store_next_scenario] in game:\t\""
				<< g.name() << "\" (" << g.id()
				<< ") while the scenario is not yet initialized.";
			return;
		}
		g.save_replay();
		g.reset_last_synced_context_id();
		// Record the full scenario in g.level()
		g.level().clear();
		scenario->copy_into(g.level().root());

		if (g.description() == NULL) {
			ERR_SERVER << client_address(socket) << "\tERROR: \""
				<< g.name() << "\" (" << g.id()
				<< ") is initialized but has no description_.\n";
			return;
		}
		simple_wml::node& desc = *g.description();
		// Update the game's description.
		if (const simple_wml::node* m = scenario->child("multiplayer")) {
			m->copy_into(desc);
		} else {
			WRN_SERVER << client_address(socket) << "\t" << player.name()
				<< "\tsent scenario data in game:\t\"" << g.name() << "\" ("
				<< g.id() << ") without a 'multiplayer' child.\n";
			delete_game(g.id());
			send_server_message(socket, "The scenario data is missing the [multiplayer] tag which contains the game settings. Game aborted.");
			return;
		}

		// If there is no shroud, then tell players in the lobby
		// what the map looks like.
		const simple_wml::node& s = *wesnothd::game::starting_pos(g.level().root());
		desc.set_attr_dup("map_data", s["mp_shroud"].to_bool() ? "" :
			s["map_data"]);
		if (const simple_wml::node* e = data.child("era")) {
			if (!e->attr("require_era").to_bool(true)) {
				desc.set_attr("require_era", "no");
			}
		}

		if (data.attr("require_scenario").to_bool(false)) {
			desc.set_attr("require_scenario", "yes");
		}

		// Tell everyone that the next scenario data is available.
		static simple_wml::document notify_next_scenario(
			"[notify_next_scenario]\n[/notify_next_scenario]\n",
			simple_wml::INIT_COMPRESSED);
		g.send_data(notify_next_scenario, socket);

		// Send the update of the game description to the lobby.
		update_game_in_lobby(g);

		return;
	// A mp client sends a request for the next scenario of a mp campaign.
	} else if (data.child("load_next_scenario")) {
		g.load_next_scenario(socket);
		return;
	} else if (data.child("start_game")) {
		if (!g.is_owner(socket)) return;
		//perform controller tweaks, assigning sides as human for their owners etc.
		g.perform_controller_tweaks();
		// Send notification of the game starting immediately.
		// g.start_game() will send data that assumes
		// the [start_game] message has been sent
		g.send_data(data, socket);
		g.start_game(socket);

		//update the game having changed in the lobby
		update_game_in_lobby(g);
		return;
	} else if (data.child("update_game")) {
		g.update_game();
		update_game_in_lobby(g);
		return;
	} else if (data.child("leave_game")) {
		// May be better to just let remove_player() figure out when a game ends.
		if ((g.is_player(socket) && g.nplayers() == 1)
		|| (g.is_owner(socket) && (!g.started() || g.nplayers() == 0))) {
			// Remove the player in delete_game() with all other remaining
			// ones so he gets the updated gamelist.
			delete_game(g.id());
		} else {
			g.remove_player(socket);
			player_connections_.modify(player_connections_.find(socket), PlayerRecord::enter_lobby);
			g.describe_slots();

			// Send all other players in the lobby the update to the gamelist.
			simple_wml::document diff;
			bool diff1 = make_change_diff(*games_and_users_list_.child("gamelist"),
							  "gamelist", "game", g.description(), diff);
			bool diff2 = make_change_diff(games_and_users_list_.root(), NULL,
							  "user", player.config_address(), diff);
			if (diff1 || diff2) {
				send_to_lobby(diff, socket);
			}

			// Send the player who has quit the gamelist.
			send_to_player(socket, games_and_users_list_);
		}
		return;
	// If this is data describing side changes by the host.
	} else if (const simple_wml::node* diff = data.child("scenario_diff")) {
		if (!g.is_owner(socket)) return;
		g.level().root().apply_diff(*diff);
		const simple_wml::node* cfg_change = diff->child("change_child");
		if (cfg_change
			/**&& cfg_change->child("side") it is very likeley that
			the diff changes a side so this check isn't that important.
			Note that [side] is not at toplevel but inside
			[scenario] or [snapshot] **/) {
			g.update_side_data();
		}
		if (g.describe_slots()) {
			update_game_in_lobby(g);
		}
		g.send_data(data, socket);
		return;
	// If a player changes his faction.
	} else if (data.child("change_faction")) {
		g.send_data(data, socket);
		return;
	// If the owner of a side is changing the controller.
	} else if (const simple_wml::node *change = data.child("change_controller")) {
		g.transfer_side_control(socket, *change);
		if (g.describe_slots()) {
			update_game_in_lobby(g);
		}
		return;
	// If all observers should be muted. (toggles)
	} else if (data.child("muteall")) {
		if (!g.is_owner(socket)) {
			g.send_server_message("You cannot mute: not the game host.", socket);
			return;
		}
		g.mute_all_observers();
		return;
	// If an observer should be muted.
	} else if (const simple_wml::node* mute = data.child("mute")) {
		g.mute_observer(*mute, socket);
		return;
	// If an observer should be unmuted.
	} else if (const simple_wml::node* unmute = data.child("unmute")) {
		g.unmute_observer(*unmute, socket);
		return;
	// The owner is kicking/banning someone from the game.
	} else if (data.child("kick") || data.child("ban")) {
		bool ban = (data.child("ban") != NULL);
		const socket_ptr user =
				(ban ? g.ban_user(*data.child("ban"), socket)
				: g.kick_member(*data.child("kick"), socket));
		if (user) {
			player_connections_.modify(player_connections_.find(socket), PlayerRecord::enter_lobby);
			if (g.describe_slots()) {
				update_game_in_lobby(g, user);
			}
			// Send all other players in the lobby the update to the gamelist.
			simple_wml::document diff;
			make_change_diff(*games_and_users_list_.child("gamelist"),
							  "gamelist", "game", g.description(), diff);
			make_change_diff(games_and_users_list_.root(), NULL, "user",
					player_connections_.find(user)->info().config_address(), diff);
			send_to_lobby(diff, socket);
			// Send the removed user the lobby game list.
			send_to_player(user, games_and_users_list_);
		}
		return;
	} else if (const simple_wml::node* unban = data.child("unban")) {
		g.unban_user(*unban, socket);
		return;
	// If info is being provided about the game state.
	} else if (const simple_wml::node* info = data.child("info")) {
		if (!g.is_player(socket)) return;
		if ((*info)["type"] == "termination") {
			g.set_termination_reason((*info)["condition"].to_string());
			if ((*info)["condition"].to_string() == "out of sync") {
				g.send_server_message_to_all(player.name() + " reports out of sync errors.");
			}
		}
		return;
	} else if (data.child("turn")) {
		// Notify the game of the commands, and if it changes
		// the description, then sync the new description
		// to players in the lobby.
		if (g.process_turn(data, socket)) {
			update_game_in_lobby(g);
		}
		return;
	} else if (data.child("whiteboard")) {
		g.process_whiteboard(data,socket);
		return;
	} else if (data.child("change_turns_wml")) {
		g.process_change_turns_wml(data,socket);
		update_game_in_lobby(g);
		return;
	} else if (simple_wml::node* sch = data.child("request_choice")) {
		g.handle_choice(*sch, socket);
		return;
	} else if (data.child("message")) {
		g.process_message(data, socket);
		return;
	} else if (data.child("stop_updates")) {
		g.send_data(data, socket);
		return;
	// Data to ignore.
	} else if (data.child("error")
	|| data.child("side_secured")
	|| data.root().has_attr("failed")
	|| data.root().has_attr("side_drop")
	|| data.root().has_attr("side")) {
		return;
	}

	WRN_SERVER << client_address(socket) << "\tReceived unknown data from: "
		<< player.name() << " (socket:" << socket << ") in game: \""
		<< g.name() << "\" (" << g.id() << ")\n" << data.output();
}

typedef std::map<socket_ptr, std::deque<boost::shared_ptr<simple_wml::document> > > SendQueue;
SendQueue send_queue;
void handle_send_to_player(socket_ptr socket);

void send_to_player(socket_ptr socket, simple_wml::document& doc)
{
	SendQueue::iterator iter = send_queue.find(socket);
	if(iter == send_queue.end()) {
		send_queue[socket];
		async_send_doc(socket, doc,
			handle_send_to_player,
			handle_send_to_player
		);
	} else {
		send_queue[socket].push_back(boost::shared_ptr<simple_wml::document>(doc.clone()));
	}
}

void handle_send_to_player(socket_ptr socket)
{
	if(send_queue[socket].empty()) {
		send_queue.erase(socket);
	} else {
		async_send_doc(socket, *(send_queue[socket].front()),
			handle_send_to_player,
			handle_send_to_player
		);
		send_queue[socket].pop_front();
	}
}

void send_server_message(socket_ptr socket, const std::string& message)
{
	simple_wml::document server_message;
	simple_wml::node& msg = server_message.root().add_child("message");
	msg.set_attr("sender", "server");
	msg.set_attr_dup("message", message.c_str());
	send_to_player(socket, server_message);
}

void server::remove_player(socket_ptr socket)
{
	std::string ip = client_address(socket);

	PlayerConnections::iterator iter = player_connections_.find(socket);
	if(iter == player_connections_.end())
		return;

	const boost::shared_ptr<game> g = iter->get_game();
	if(g)
		g->remove_player(socket, true, false);

	const simple_wml::node::child_list& users = games_and_users_list_.root().children("user");
	const size_t index = std::find(users.begin(), users.end(), iter->info().config_address()) - users.begin();

	// Notify other players in lobby
	simple_wml::document diff;
	if(make_delete_diff(games_and_users_list_.root(), NULL, "user",
		iter->info().config_address(), diff)) {
		send_to_lobby(diff, socket);
	}
	games_and_users_list_.root().remove_child("user", index);

	LOG_SERVER << ip << "\t" << iter->info().name()
		<< "\twas logged off" << "\n";

	player_connections_.erase(iter);

	if(socket->is_open())
		socket->close();
}

void server::send_to_lobby(simple_wml::document& data, socket_ptr exclude) const
{
	for(const auto& player : player_connections_.get<game_t>().equal_range(0))
		if(player.socket() != exclude)
			send_to_player(player.socket(), data);
}

void server::send_server_message_to_lobby(const std::string& message, socket_ptr exclude) const
{
	for(const auto& player : player_connections_.get<game_t>().equal_range(0)) {
		if(player.socket() != exclude)
			send_server_message(player.socket(), message);
	}
}

void server::send_server_message_to_all(const std::string& message, socket_ptr exclude) const
{
	for(const auto& player: player_connections_) {
		if(player.socket() != exclude)
			send_server_message(player.socket(), message);
	}
}

void server::run() {
	try {
		io_service_.run();
		LOG_SERVER << "Server has shut down because event loop is out of work\n";
	} catch(const server_shutdown& e) {
		LOG_SERVER << "Server has been shut down: " << e.what() << "\n";
	}

	/*
	int graceful_counter = 0;

	for (int loop = 0;; ++loop) {
		// Try to run with 50 FPS all the time
		// Server will respond a bit faster under heavy load
		fps_limit_.limit();
		try {
			// We are going to waith 10 seconds before shutting down so users can get out of game.
			if (graceful_restart && games_.empty() && ++graceful_counter > 500 )
			{
				// TODO: We should implement client side autoreconnect.
				// Idea:
				// server should send [reconnect]host=host,port=number[/reconnect]
				// Then client would reconnect to new server automatically.
				// This would also allow server to move to new port or address if there is need

				process_command("msg All games ended. Shutting down now. Reconnect to the new server instance.", "system");
				throw network::error("shut down");
			}

			if (config_reload == 1) {
				cfg_ = read_config();
				load_config();
				config_reload = 0;
			}

			// Process commands from the server socket/fifo
			std::string admin_cmd;
			if (input_ && input_->read_line(admin_cmd)) {
				LOG_SERVER << "Admin Command: type: " << admin_cmd << "\n";
				const std::string res = process_command(admin_cmd, "*socket*");
				// Only mark the response if we fake the issuer (i.e. command comes from IRC or so)
				if (admin_cmd.at(0) == '+') {
					LOG_SERVER << "[admin_command_response]\n" << res << "\n" << "[/admin_command_response]\n";
				} else {
					LOG_SERVER << res << "\n";
				}
			}

			time_t now = time(NULL);
			if (last_ping_ + network::ping_interval <= now) {
				if (lan_server_ && players_.empty() && last_user_seen_time_ + lan_server_ < now)
				{
					LOG_SERVER << "Lan server has been empty for  " << (now - last_user_seen_time_) << " seconds. Shutting down!\n";
					// We have to shutdown
					graceful_restart = true;
				}
				// and check if bans have expired
				ban_manager_.check_ban_times(now);
				// Make sure we log stats every 5 minutes
				if (last_stats_ + 5 * 60 <= now) {
					dump_stats(now);
					if (rooms_.dirty()) rooms_.write_rooms();
				}

				// Cleaning the user_handler once a day should be more than enough
				if (last_uh_clean_ + 60 * 60 * 24 <= now) {
					clean_user_handler(now);
				}

				// Send network stats every hour
				static int prev_hour = localtime(&now)->tm_hour;
				if (prev_hour != localtime(&now)->tm_hour)
				{
					prev_hour = localtime(&now)->tm_hour;
					LOG_SERVER << network::get_bandwidth_stats();

				}

				// send a 'ping' to all players to detect ghosts
				DBG_SERVER << "Pinging inactive players.\n" ;
				std::ostringstream strstr ;
				strstr << "ping=\"" << now << "\"" ;
				simple_wml::document ping( strstr.str().c_str(),
							   simple_wml::INIT_COMPRESSED );
				simple_wml::string_span s = ping.output_compressed();
				BOOST_FOREACH(network::connection sock, ghost_players_) {
					if (!lg::debug.dont_log(log_server)) {
						wesnothd::player_map::const_iterator i = players_.find(sock);
						if (i != players_.end()) {
							DBG_SERVER << "Pinging " << i->second.name() << "(" << i->first << ").\n";
						} else {
							ERR_SERVER << "Player " << sock << " is in ghost_players_ but not in players_." << std::endl;
						}
					}
					network::send_raw_data(s.begin(), s.size(), sock, "ping") ;
				}

 				// Copy new player list on top of ghost_players_ list.
 				// Only a single thread should be accessing this
				// Erase before we copy - speeds inserts
				ghost_players_.clear();
				BOOST_FOREACH(const wesnothd::player_map::value_type v, players_) {
					ghost_players_.insert(v.first);
				}
				last_ping_ = now;
			}

			network::process_send_queue();

			network::connection sock = network::accept_connection();
			if (sock) {
				const std::string ip = network::ip_address(sock);
				const std::string reason = is_ip_banned(ip);
				if (!reason.empty()) {
					LOG_SERVER << ip << "\trejected banned user. Reason: " << reason << "\n";
					send_error(sock, "You are banned. Reason: " + reason);
					network::queue_disconnect(sock);
				} else if (ip_exceeds_connection_limit(ip)) {
					LOG_SERVER << ip << "\trejected ip due to excessive connections\n";
					send_error(sock, "Too many connections from your IP.");
					network::queue_disconnect(sock);
				} else {
					DBG_SERVER << ip << "\tnew connection accepted. (socket: "
						<< sock << ")\n";
					send_doc(version_query_response_, sock);
				}
				not_logged_in_.insert(sock);
			}

			static int sample_counter = 0;

			std::vector<char> buf;
			network::bandwidth_in_ptr bandwidth_type;
			while ((sock = network::receive_data(buf, &bandwidth_type)) != network::null_connection) {
				metrics_.service_request();

				if(buf.empty()) {
					WRN_SERVER << "received empty packet" << std::endl;
					continue;
				}

				const bool sample = request_sample_frequency >= 1 && (sample_counter++ % request_sample_frequency) == 0;

				const clock_t before_parsing = get_cpu_time(sample);

				char* buf_ptr = new char [buf.size()];
				memcpy(buf_ptr, &buf[0], buf.size());
				simple_wml::string_span compressed_buf(buf_ptr, buf.size());
				boost::scoped_ptr<simple_wml::document> data_ptr;
				try {
					data_ptr.reset(new simple_wml::document(compressed_buf)); // might throw a simple_wml::error
					data_ptr->take_ownership_of_buffer(buf_ptr);

				} catch (simple_wml::error& e) {
					WRN_CONFIG << "simple_wml error in received data: " << e.message << std::endl;
					send_error(sock, "Invalid WML received: " + e.message);
					delete [] buf_ptr;
					continue;
				} catch(...) {
					delete [] buf_ptr;
					throw;
				}

				simple_wml::document& data = *data_ptr;
				std::vector<char>().swap(buf);

				const clock_t after_parsing = get_cpu_time(sample);

				process_data(sock, data);

				bandwidth_type->set_type(data.root().first_child().to_string());
				if(sample) {
					const clock_t after_processing = get_cpu_time(sample);
					metrics_.record_sample(data.root().first_child(),
					          after_parsing - before_parsing,
							  after_processing - after_parsing);
				}

			}

			metrics_.no_requests();

		} catch(simple_wml::error& e) {
			WRN_CONFIG << "Warning: error in received data: " << e.message << std::endl;
		} catch(network::error& e) {
			if (e.message == "shut down") {
				LOG_SERVER << "Try to disconnect all users...\n";
				for (wesnothd::player_map::const_iterator pl = players_.begin();
					pl != players_.end(); ++pl)
				{
					network::disconnect(pl->first);
				}
				LOG_SERVER << "Shutting server down.\n";
				break;
			}
			if (!e.socket) {
				ERR_SERVER << "network error: " << e.message << std::endl;
				continue;
			}
			DBG_SERVER << "socket closed: " << e.message << "\n";
			const std::string ip = network::ip_address(e.socket);
			if (proxy::is_proxy(e.socket)) {
				LOG_SERVER << ip << "\tProxy user disconnected.\n";
				proxy::disconnect(e.socket);
				e.disconnect();
				DBG_SERVER << "done closing socket...\n";
				continue;
			}
			// Was the user already logged in?
			const wesnothd::player_map::iterator pl_it = players_.find(e.socket);
			if (pl_it == players_.end()) {
				std::set<network::connection>::iterator i = not_logged_in_.find(e.socket);
				if (i != not_logged_in_.end()) {
					DBG_SERVER << ip << "\tNot logged in user disconnected.\n";
					not_logged_in_.erase(i);
				} else {
					WRN_SERVER << ip << "\tWarning: User disconnected right after the connection was accepted." << std::endl;
				}
				e.disconnect();
				DBG_SERVER << "done closing socket...\n";
				continue;
			}
			const simple_wml::node::child_list& users = games_and_users_list_.root().children("user");
			const size_t index = std::find(users.begin(), users.end(), pl_it->second.config_address()) - users.begin();
			if (index < users.size()) {
				simple_wml::document diff;
				if(make_delete_diff(games_and_users_list_.root(), NULL, "user",
				                    pl_it->second.config_address(), diff)) {
					for (t_games::const_iterator g = games_.begin(); g != games_.end(); ++g) {
					      // Note: This string is parsed by the client to identify lobby leave messages!
					      g->send_server_message_to_all(pl_it->second.name() + " has disconnected");
					}
					rooms_.lobby().send_data(diff, e.socket);
				}

				games_and_users_list_.root().remove_child("user", index);
			} else {
				ERR_SERVER << ip << "ERROR: Could not find user to remove: "
					<< pl_it->second.name() << " in games_and_users_list_.\n";
			}
			// Was the player in the lobby or a game?
			if (rooms_.in_lobby(e.socket)) {
				rooms_.remove_player(e.socket);
				LOG_SERVER << ip << "\t" << pl_it->second.name()
					<< "\thas logged off. (socket: " << e.socket << ")\n";

			} else {
				for (t_games::iterator g = games_.begin();
					g != games_.end(); ++g)
				{
					if (!g->is_member(e.socket)) {
						continue;
					}
					// Did the last player leave?
					if (g->remove_player(e.socket, true)) {
						delete_game(g);
						break;
					} else {
						g->describe_slots();

						update_game_in_lobby(*g, e.socket);
					}
					break;
				}
			}

			// Find the matching nick-ip pair in the log and update the sign off time
			connection_log ip_name = connection_log(pl_it->second.name(), ip, 0);
			std::deque<connection_log>::iterator i = std::find(ip_log_.begin(), ip_log_.end(), ip_name);
			if(i != ip_log_.end()) {
				i->log_off = time(NULL);
			}

			players_.erase(pl_it);
			ghost_players_.erase(e.socket);
			if (lan_server_)
			{
				last_user_seen_time_ = time(0);
			}
			e.disconnect();
			DBG_SERVER << "done closing socket...\n";

		// Catch user_handler exceptions here, to prevent the
		// server from going down completely. Once we are sure
		// all user_handler exceptions are caught correctly
		// this can removed.
		} catch (user_handler::error& e) {
			ERR_SERVER << "Uncaught user_handler exception: " << e.message << std::endl;
		}
	}
	*/
}

void server::start_new_server() {
	if (restart_command.empty())
		return;

	// Example config line:
	// restart_command="./wesnothd-debug -d -c ~/.wesnoth1.5/server.cfg"
	// remember to make new one as a daemon or it will block old one
	if (std::system(restart_command.c_str())) {
		ERR_SERVER << "Failed to start new server with command: " << restart_command << std::endl;
	} else {
		LOG_SERVER << "New server started with command: " << restart_command << "\n";
	}
}

std::string server::process_command(std::string query, std::string issuer_name) {
	utils::strip(query);

	if (issuer_name == "*socket*" && query.at(0) == '+') {
		// The first argument might be "+<issuer>: ".
		// In that case we use +<issuer>+ as the issuer_name.
		// (Mostly used for communication with IRC.)
		std::string::iterator issuer_end =
				std::find(query.begin(), query.end(), ':');
		std::string issuer(query.begin() + 1, issuer_end);
		if (!issuer.empty()) {
			issuer_name = "+" + issuer + "+";
			query = std::string(issuer_end + 1, query.end());
			utils::strip(query);
		}
	}

	const std::string::iterator i = std::find(query.begin(), query.end(), ' ');

	try {

	const std::string command = utf8::lowercase(std::string(query.begin(), i));
	std::string parameters = (i == query.end() ? "" : std::string(i + 1, query.end()));
	utils::strip(parameters);

	std::ostringstream out;
	std::map<std::string, server::cmd_handler>::iterator handler_itor = cmd_handlers_.find(command);
	if(handler_itor == cmd_handlers_.end()) {
		out << "Command '" << command << "' is not recognized.\n" << help_msg;
	} else {
		const cmd_handler &handler = handler_itor->second;
		try {
			handler(this, issuer_name, query, parameters, &out);
		} catch (std::bad_function_call & ex) {
			ERR_SERVER << "While handling a command '" << command << "', caught a std::bad_function_call exception.\n";
			ERR_SERVER << ex.what() << std::endl;
			out << "An internal server error occurred (std::bad_function_call) while executing '" << command << "'\n";
		}
	}

	return out.str();

	} catch ( utf8::invalid_utf8_exception & e ) {
		std::string msg = "While handling a command, caught an invalid utf8 exception: ";
		msg += e.what();
		ERR_SERVER << msg << std::endl;
		return (msg + '\n');
	}
}

// Shutdown, restart and sample commands can only be issued via the socket.
void server::shut_down_handler(const std::string& issuer_name, const std::string& /*query*/, std::string& parameters, std::ostringstream *out) {
	assert(out != NULL);

	if (issuer_name != "*socket*" && !allow_remote_shutdown_) {
		*out << denied_msg;
		return;
	}
	if (parameters == "now") {
		throw server_shutdown("shut down by admin command");
	} else {
		// Graceful shut down.
		graceful_restart = true;
		acceptor_.close();
		timer_.expires_from_now(boost::posix_time::seconds(10));
		timer_.async_wait(boost::bind(&server::handle_graceful_timeout, this, _1));
		process_command("msg The server is shutting down. You may finish your games but can't start new ones. Once all games have ended the server will exit.", issuer_name);
		*out << "Server is doing graceful shut down.";
	}
}

void server::restart_handler(const std::string& issuer_name, const std::string& /*query*/, std::string& /*parameters*/, std::ostringstream *out) {
	assert(out != NULL);

	if (issuer_name != "*socket*" && !allow_remote_shutdown_) {
		*out << denied_msg;
		return;
	}

	if (restart_command.empty()) {
		*out << "No restart_command configured! Not restarting.";
	} else {
		graceful_restart = true;
		acceptor_.close();
		timer_.expires_from_now(boost::posix_time::seconds(10));
		timer_.async_wait(boost::bind(&server::handle_graceful_timeout, this, _1));
		start_new_server();
		process_command("msg The server has been restarted. You may finish current games but can't start new ones and new players can't join this (old) server instance. (So if a player of your game disconnects you have to save, reconnect and reload the game on the new server instance. It is actually recommended to do that right away.)", issuer_name);
		*out << "New server started.";
	}
}

void server::sample_handler(const std::string& issuer_name, const std::string& /*query*/, std::string& parameters, std::ostringstream *out) {
	assert(out != NULL);

	if (parameters.empty()) {
		*out << "Current sample frequency: " << request_sample_frequency;
		return;
	} else if (issuer_name != "*socket*") {
		*out << denied_msg;
		return;
	}
	request_sample_frequency = atoi(parameters.c_str());
	if (request_sample_frequency <= 0) {
		*out << "Sampling turned off.";
	} else {
		*out << "Sampling every " << request_sample_frequency << " requests.";
	}
}

void server::help_handler(const std::string& /*issuer_name*/, const std::string& /*query*/, std::string& /*parameters*/, std::ostringstream *out) {
	assert(out != NULL);
	*out << help_msg;
}

void server::stats_handler(const std::string& /*issuer_name*/, const std::string& /*query*/, std::string& /*parameters*/, std::ostringstream *out) {
	assert(out != NULL);

	*out // << "Number of games = " << games_.size()
		<< "\nTotal number of users = " << player_connections_.size() << "\n";
}

void server::metrics_handler(const std::string& /*issuer_name*/, const std::string& /*query*/, std::string& /*parameters*/, std::ostringstream *out) {
	assert(out != NULL);
	*out << metrics_;
}

void server::requests_handler(const std::string& /*issuer_name*/, const std::string& /*query*/, std::string& /*parameters*/, std::ostringstream *out) {
	assert(out != NULL);
	metrics_.requests(*out);
}

void server::games_handler(const std::string& /*issuer_name*/, const std::string& /*query*/, std::string& /*parameters*/, std::ostringstream *out) {
	assert(out != NULL);
	metrics_.games(*out);
}

void server::wml_handler(const std::string& /*issuer_name*/, const std::string& /*query*/, std::string& /*parameters*/, std::ostringstream *out) {
	assert(out != NULL);
	*out << simple_wml::document::stats();
}

void server::netstats_handler(const std::string& /*issuer_name*/, const std::string& /*query*/, std::string& /*parameters*/, std::ostringstream */*out*/) {
	/*
	assert(out != NULL);

	network::pending_statistics stats = network::get_pending_stats();
	*out << "Network stats:\nPending send buffers: "
		<< stats.npending_sends << "\nBytes in buffers: "
		<< stats.nbytes_pending_sends << "\n";

	try {

	if (utf8::lowercase(parameters) == "all") {
		*out << network::get_bandwidth_stats_all();
	} else {
		*out << network::get_bandwidth_stats(); // stats from previuos hour
	}

	} catch ( utf8::invalid_utf8_exception & e ) {
		ERR_SERVER << "While handling a netstats command, caught an invalid utf8 exception: " << e.what() << std::endl;
	}
	*/
}

void server::adminmsg_handler(const std::string& issuer_name, const std::string& /*query*/, std::string& parameters, std::ostringstream *out) {
	assert(out != NULL);

	if (parameters == "") {
		*out << "You must type a message.";
		return;
	}

	const std::string& sender = issuer_name;
	const std::string& message = parameters;
	LOG_SERVER << "Admin message: <" << sender << (message.find("/me ") == 0
			? std::string(message.begin() + 3, message.end()) + ">"
			: "> " + message) << "\n";

	simple_wml::document data;
	simple_wml::node& msg = data.root().add_child("whisper");
	msg.set_attr_dup("sender", ("admin message from " + sender).c_str());
	msg.set_attr_dup("message", message.c_str());
	int n = 0;
	for (PlayerConnections::iterator it = player_connections_.begin(); it != player_connections_.end(); ++it) {
		if (it->info().is_moderator()) {
			++n;
			send_to_player(it->socket(), data);
		}
	}

	if (n == 0) {
		*out << "Sorry, no admin available right now. But your message got logged.";
		return;
	}

	*out << "Message sent to " << n << " admins.";
}

void server::pm_handler(const std::string& issuer_name, const std::string& /*query*/, std::string& parameters, std::ostringstream *out) {
	assert(out != NULL);

	std::string::iterator first_space = std::find(parameters.begin(), parameters.end(), ' ');
	if (first_space == parameters.end()) {
		*out << "You must name a receiver.";
		return;
	}

	const std::string& sender = issuer_name;
	const std::string receiver(parameters.begin(), first_space);
	std::string message(first_space + 1, parameters.end());
	utils::strip(message);
	if (message.empty()) {
		*out << "You must type a message.";
		return;
	}

	simple_wml::document data;
	simple_wml::node& msg = data.root().add_child("whisper");
	// This string is parsed by the client!
	msg.set_attr_dup("sender", ("server message from " + sender).c_str());
	msg.set_attr_dup("message", message.c_str());
	for (PlayerConnections::iterator it = player_connections_.begin(); it != player_connections_.end(); ++it) {
		if (receiver != it->info().name().c_str()) {
			continue;
		}
		send_to_player(it->socket(), data);
		*out << "Message to " << receiver << " successfully sent.";
		return;
	}

	*out << "No such nick: " << receiver;
}

void server::msg_handler(const std::string& /*issuer_name*/, const std::string& /*query*/, std::string& parameters, std::ostringstream *out) {
	assert(out != nullptr);

	if (parameters == "") {
		*out << "You must type a message.";
		return;
	}

	send_server_message_to_all(parameters);

	LOG_SERVER << "<server" << (parameters.find("/me ") == 0
			? std::string(parameters.begin() + 3, parameters.end()) + ">"
			: "> " + parameters) << "\n";

	*out << "message '" << parameters << "' relayed to players";
}

void server::lobbymsg_handler(const std::string& /*issuer_name*/, const std::string& /*query*/, std::string& parameters, std::ostringstream *out) {
	assert(out != nullptr);

	if (parameters == "") {
		*out << "You must type a message.";
		return;
	}

	send_server_message_to_lobby(parameters);
	LOG_SERVER << "<server" << (parameters.find("/me ") == 0
			? std::string(parameters.begin() + 3, parameters.end()) + ">"
			: "> " + parameters) << "\n";

	*out << "message '" << parameters << "' relayed to players";
}

void server::status_handler(const std::string& issuer_name, const std::string& /*query*/, std::string& parameters, std::ostringstream *out) {
	assert(out != NULL);

	*out << "STATUS REPORT for '" << parameters << "'";
	bool found_something = false;
	// If a simple username is given we'll check for its IP instead.
	if (utils::isvalid_username(parameters)) {
		for (PlayerConnections::iterator it = player_connections_.begin(); it != player_connections_.end(); ++it) {
			if (parameters == it->info().name()) {
				parameters = client_address(it->socket());
				found_something = true;
				break;
			}
		}
		if (!found_something) {
			//out << "\nNo match found. You may want to check with 'searchlog'.";
			//return out.str();
			*out << process_command("searchlog " + parameters, issuer_name);
			return;
		}
	}
	const bool match_ip = (std::count(parameters.begin(), parameters.end(), '.') >= 1);
	for (PlayerConnections::iterator it = player_connections_.begin(); it != player_connections_.end(); ++it) {
		if (parameters == "" || parameters == "*"
		|| (match_ip && utils::wildcard_string_match(client_address(it->socket()), parameters))
		|| (!match_ip && utils::wildcard_string_match(it->info().name(), parameters))) {
			found_something = true;
			//*out << std::endl << player_status(it->left);
		}
	}
	if (!found_something) *out << "\nNo match found. You may want to check with 'searchlog'.";
}

void server::clones_handler(const std::string& /*issuer_name*/, const std::string& /*query*/, std::string& /*parameters*/, std::ostringstream *out) {
	assert(out != NULL);

	*out << "CLONES STATUS REPORT";
	std::set<std::string> clones;
	for (PlayerConnections::iterator it = player_connections_.begin(); it != player_connections_.end(); ++it) {
		if (clones.find(client_address(it->socket())) != clones.end()) continue;
		bool found = false;
		for (PlayerConnections::iterator clone = boost::next(it); clone != player_connections_.end(); ++clone) {
			if (client_address(it->socket()) == client_address(clone->socket())) {
				if (!found) {
					found = true;
					clones.insert(client_address(it->socket()));
					//*out << std::endl << player_status(pl);
				}
				//*out << std::endl << player_status(clone);
			}
		}
	}
	if (clones.empty()) {
		*out << "No clones found.";
	}
}

void server::bans_handler(const std::string& /*issuer_name*/, const std::string& /*query*/, std::string& parameters, std::ostringstream *out) {
	assert(out != nullptr);

	try
	{

	if (parameters.empty()) {
		ban_manager_.list_bans(*out);
	} else if (utf8::lowercase(parameters) == "deleted") {
		ban_manager_.list_deleted_bans(*out);
	} else if (utf8::lowercase(parameters).find("deleted") == 0) {
		std::string mask = parameters.substr(7);
		ban_manager_.list_deleted_bans(*out, utils::strip(mask));
	} else {
		ban_manager_.list_bans(*out, utils::strip(parameters));
	}

	} catch ( utf8::invalid_utf8_exception & e ) {
		ERR_SERVER << "While handling bans, caught an invalid utf8 exception: " << e.what() << std::endl;
	}
}

void server::ban_handler(const std::string& issuer_name, const std::string& /*query*/, std::string& parameters, std::ostringstream *out) {
	assert(out != NULL);

	bool banned = false;
	std::string::iterator first_space = std::find(parameters.begin(), parameters.end(), ' ');

	if (first_space == parameters.end()) {
		*out << ban_manager_.get_ban_help();
		return;
	}

	std::string::iterator second_space = std::find(first_space + 1, parameters.end(), ' ');
	const std::string target(parameters.begin(), first_space);

	const std::string duration(first_space + 1, second_space);
	time_t parsed_time = time(NULL);
	if (ban_manager_.parse_time(duration, &parsed_time) == false) {
		*out << "Failed to parse the ban duration: '" << duration << "'\n"
			<< ban_manager_.get_ban_help();
		return;
	}

	if (second_space == parameters.end()) {
		--second_space;
	}
	std::string reason(second_space + 1, parameters.end());
	utils::strip(reason);
	if (reason.empty()) {
		*out << "You need to give a reason for the ban.";
		return;
	}

	std::string dummy_group;

	// if we find a '.' consider it an ip mask
	/** @todo  FIXME: make a proper check for valid IPs. */
	if (std::count(target.begin(), target.end(), '.') >= 1) {
		banned = true;

		*out << ban_manager_.ban(target, parsed_time, reason, issuer_name, dummy_group);
	} else {
		for (PlayerConnections::iterator it = player_connections_.begin(); it != player_connections_.end(); ++it)
		{
			if (utils::wildcard_string_match(it->info().name(), target)) {
				if (banned) *out << "\n";
				else banned = true;
				const std::string ip = client_address(it->socket());
				*out << ban_manager_.ban(ip, parsed_time, reason, issuer_name, dummy_group, target);
			}
		}
		if (!banned) {
			// If nobody was banned yet check the ip_log but only if a
			// simple username was used to prevent accidental bans.
			// @todo FIXME: since we can have several entries now we should only ban the latest or so
			/*if (utils::isvalid_username(target)) {
				for (std::deque<connection_log>::const_iterator i = ip_log_.begin();
						i != ip_log_.end(); ++i) {
					if (i->nick == target) {
						if (banned) out << "\n";
						else banned = true;
						out << ban_manager_.ban(i->ip, parsed_time, reason, issuer_name, group, target);
					}
				}
			}*/
			if(!banned) {
				*out << "Nickname mask '" << target << "' did not match, no bans set.";
			}
		}
	}
}

void server::kickban_handler(const std::string& issuer_name, const std::string& /*query*/, std::string& parameters, std::ostringstream *out) {
		assert(out != NULL);

		bool banned = false;
		std::string::iterator first_space = std::find(parameters.begin(), parameters.end(), ' ');
		if (first_space == parameters.end()) {
			*out << ban_manager_.get_ban_help();
			return;
		}
		std::string::iterator second_space = std::find(first_space + 1, parameters.end(), ' ');
		const std::string target(parameters.begin(), first_space);
		const std::string duration(first_space + 1, second_space);
		time_t parsed_time = time(NULL);
		if (ban_manager_.parse_time(duration, &parsed_time) == false) {
			*out << "Failed to parse the ban duration: '" << duration << "'\n"
				<< ban_manager_.get_ban_help();
			return;
		}

		if (second_space == parameters.end()) {
			--second_space;
		}
		std::string reason(second_space + 1, parameters.end());
		utils::strip(reason);
		if (reason.empty()) {
			*out << "You need to give a reason for the ban.";
			return;
		}

		std::string dummy_group;

		// if we find a '.' consider it an ip mask
		/** @todo  FIXME: make a proper check for valid IPs. */
		if (std::count(target.begin(), target.end(), '.') >= 1) {
			banned = true;

			*out << ban_manager_.ban(target, parsed_time, reason, issuer_name, dummy_group);

			for (PlayerConnections::iterator it = player_connections_.begin(); it != player_connections_.end(); ++it)
			{
				if (utils::wildcard_string_match(client_address(it->socket()), target)) {
					*out << "\nKicked " << it->info().name() << " ("
						<< client_address(it->socket()) << ").";
					//send_error(pl->first, "You have been banned. Reason: " + reason);
					//network::queue_disconnect(pl->first);
				}
			}
		} else {
			for (PlayerConnections::iterator it = player_connections_.begin(); it != player_connections_.end(); ++it)
			{
				if (utils::wildcard_string_match(it->info().name(), target)) {
					if (banned) *out << "\n";
					else banned = true;
					const std::string ip = client_address(it->socket());
					*out << ban_manager_.ban(ip, parsed_time, reason, issuer_name, dummy_group, target);
					*out << "\nKicked " << it->info().name() << " (" << ip << ").";
					//send_error(pl->first, "You have been banned. Reason: " + reason);
					//network::queue_disconnect(pl->first);
				}
			}
			if (!banned) {
				// If nobody was banned yet check the ip_log but only if a
				// simple username was used to prevent accidental bans.
				// @todo FIXME: since we can have several entries now we should only ban the latest or so
				/*if (utils::isvalid_username(target)) {
					for (std::deque<connection_log>::const_iterator i = ip_log_.begin();
							i != ip_log_.end(); ++i) {
						if (i->nick == target) {
							if (banned) out << "\n";
							else banned = true;
							out << ban_manager_.ban(i->ip, parsed_time, reason, issuer_name, group, target);
						}
					}
				}*/
				if(!banned) {
					*out << "Nickname mask '" << target << "' did not match, no bans set.";
				}
			}
		}
	}

void server::gban_handler(const std::string& issuer_name, const std::string& /*query*/, std::string& parameters, std::ostringstream *out) {
			assert(out != NULL);

			bool banned = false;
			std::string::iterator first_space = std::find(parameters.begin(), parameters.end(), ' ');
			if (first_space == parameters.end()) {
				*out << ban_manager_.get_ban_help();
				return;
			}
			std::string::iterator second_space = std::find(first_space + 1, parameters.end(), ' ');
			const std::string target(parameters.begin(), first_space);

			std::string group = std::string(first_space + 1, second_space);
			first_space = second_space;
			second_space = std::find(first_space + 1, parameters.end(), ' ');

			const std::string duration(first_space + 1, second_space);
			time_t parsed_time = time(NULL);
			if (ban_manager_.parse_time(duration, &parsed_time) == false) {
				*out << "Failed to parse the ban duration: '" << duration << "'\n"
					<< ban_manager_.get_ban_help();
				return;
			}

			if (second_space == parameters.end()) {
				--second_space;
			}
			std::string reason(second_space + 1, parameters.end());
			utils::strip(reason);
			if (reason.empty()) {
				*out << "You need to give a reason for the ban.";
				return;
			}

			// if we find a '.' consider it an ip mask
			/** @todo  FIXME: make a proper check for valid IPs. */
			if (std::count(target.begin(), target.end(), '.') >= 1) {
				banned = true;

				*out << ban_manager_.ban(target, parsed_time, reason, issuer_name, group);
			} else {
				for (PlayerConnections::iterator it = player_connections_.begin(); it != player_connections_.end(); ++it)
				{
					if (utils::wildcard_string_match(it->info().name(), target)) {
						if (banned) *out << "\n";
						else banned = true;
						const std::string ip = client_address(it->socket());
						*out << ban_manager_.ban(ip, parsed_time, reason, issuer_name, group, target);
					}
				}
				if (!banned) {
					// If nobody was banned yet check the ip_log but only if a
					// simple username was used to prevent accidental bans.
					// @todo FIXME: since we can have several entries now we should only ban the latest or so
					/*if (utils::isvalid_username(target)) {
						for (std::deque<connection_log>::const_iterator i = ip_log_.begin();
								i != ip_log_.end(); ++i) {
							if (i->nick == target) {
								if (banned) out << "\n";
								else banned = true;
								out << ban_manager_.ban(i->ip, parsed_time, reason, issuer_name, group, target);
							}
						}
					}*/
					if(!banned) {
						*out << "Nickname mask '" << target << "' did not match, no bans set.";
					}
				}
			}
		}

void server::unban_handler(const std::string& /*issuer_name*/, const std::string& /*query*/, std::string& parameters, std::ostringstream *out) {
	assert(out != NULL);

	if (parameters == "") {
		*out << "You must enter an ipmask to unban.";
		return;
	}
	ban_manager_.unban(*out, parameters);
}

void server::ungban_handler(const std::string& /*issuer_name*/, const std::string& /*query*/, std::string& parameters, std::ostringstream *out) {
	assert(out != NULL);

	if (parameters == "") {
		*out << "You must enter an ipmask to ungban.";
		return;
	}
	ban_manager_.unban_group(*out, parameters);
}

void server::kick_handler(const std::string& /*issuer_name*/, const std::string& /*query*/, std::string& parameters, std::ostringstream *out) {
	assert(out != NULL);

	if (parameters == "") {
		*out <<  "You must enter a mask to kick.";
		return;
	}
	std::string::iterator i = std::find(parameters.begin(), parameters.end(), ' ');
	const std::string kick_mask = std::string(parameters.begin(), i);
	const std::string kick_message =
			(i == parameters.end() ? "You have been kicked."
			: "You have been kicked. Reason: " + std::string(i + 1, parameters.end()));
	bool kicked = false;
	// if we find a '.' consider it an ip mask
	const bool match_ip = (std::count(kick_mask.begin(), kick_mask.end(), '.') >= 1);
	for (PlayerConnections::iterator it = player_connections_.begin(); it != player_connections_.end(); ++it)
	{
		if ((match_ip && utils::wildcard_string_match(client_address(it->socket()), kick_mask))
		|| (!match_ip && utils::wildcard_string_match(it->info().name(), kick_mask))) {
			if (kicked) *out << "\n";
			else kicked = true;
			*out << "Kicked " << it->info().name() << " ("
				<< client_address(it->socket()) << "). '"
				<< kick_message << "'";
			async_send_error(it->socket(), kick_message);
			remove_player(it->socket());
		}
	}
	if (!kicked) *out << "No user matched '" << kick_mask << "'.";
}

void server::motd_handler(const std::string& /*issuer_name*/, const std::string& /*query*/, std::string& parameters, std::ostringstream *out) {
	assert(out != NULL);

	if (parameters == "") {
		if (motd_ != "") {
			*out << "Message of the day:\n" << motd_;
			return;
		} else {
			*out << "No message of the day set.";
			return;
		}
	}

	motd_ = parameters;
	*out << "Message of the day set to: " << motd_;
}

void server::searchlog_handler(const std::string& /*issuer_name*/, const std::string& /*query*/, std::string& parameters, std::ostringstream *out) {
	assert(out != NULL);

	if (parameters.empty()) {
		*out << "You must enter a mask to search for.";
		return;
	}
	*out << "IP/NICK LOG for '" << parameters << "'";

	bool found_something = false;

	// If this looks like an IP look up which nicks have been connected from it
	// Otherwise look for the last IP the nick used to connect
	//const bool match_ip = (std::count(parameters.begin(), parameters.end(), '.') >= 1);
	/*for (std::deque<connection_log>::const_iterator i = ip_log_.begin();
			i != ip_log_.end(); ++i) {
		const std::string& username = i->nick;
		const std::string& ip = i->ip;
		if ((match_ip && utils::wildcard_string_match(ip, parameters))
		|| (!match_ip && utils::wildcard_string_match(username, parameters))) {
			found_something = true;
			wesnothd::player_map::const_iterator pl = std::find_if(players_.begin(), players_.end(), boost::bind(&::match_user, _1, username, ip));
			if (pl != players_.end()) {
				*out << std::endl << player_status(pl);
			} else {
				*out << "\n'" << username << "' @ " << ip << " last seen: " << lg::get_timestamp(i->log_off, "%H:%M:%S %d.%m.%Y");
			}
		}
	}*/
	if (!found_something) *out << "\nNo match found.";
}

void server::dul_handler(const std::string& /*issuer_name*/, const std::string& /*query*/, std::string& parameters, std::ostringstream *out) {
	assert(out != NULL);

	try {

	if (parameters == "") {
		*out << "Unregistered login is " << (deny_unregistered_login_ ? "disallowed" : "allowed") << ".";
	} else {
		deny_unregistered_login_ = (utf8::lowercase(parameters) == "yes");
		*out << "Unregistered login is now " << (deny_unregistered_login_ ? "disallowed" : "allowed") << ".";
	}

	} catch ( utf8::invalid_utf8_exception & e ) {
		ERR_SERVER << "While handling dul (deny unregistered logins), caught an invalid utf8 exception: " << e.what() << std::endl;
	}
}

/*void server::process_nickserv(const network::connection sock, simple_wml::node& data) {
	const wesnothd::player_map::iterator pl = players_.find(sock);
	if (pl == players_.end()) {
		DBG_SERVER << "ERROR: Could not find player with socket: " << sock << std::endl;
		return;
	}

	// Check if this server allows nick registration at all
	if(!user_handler_) {
		rooms_.lobby().send_server_message("This server does not allow username registration.", sock);
		return;
	}

	if(data.child("register")) {
		try {
			(user_handler_->add_user(pl->second.name(), (*data.child("register"))["mail"].to_string(),
				(*data.child("register"))["password"].to_string()));

			std::stringstream msg;
			msg << "Your username has been registered." <<
					// Warn that providing an email address might be a good idea
					((*data.child("register"))["mail"].empty() ?
					" It is recommended that you provide an email address for password recovery." : "");
			rooms_.lobby().send_server_message(msg.str(), sock);

			// Mark the player as registered and send the other clients
			// an update to dislpay this change
			pl->second.mark_registered();

			simple_wml::document diff;
			make_change_diff(games_and_users_list_.root(), NULL,
						 "user", pl->second.config_address(), diff);
			rooms_.lobby().send_data(diff);

		} catch (user_handler::error& e) {
			rooms_.lobby().send_server_message("There was an error registering your username. The error message was: "
			+ e.message, sock);
		}
		return;
	}

	// A user requested to update his password or mail
	if(data.child("set")) {
		if(!(user_handler_->user_exists(pl->second.name()))) {
			rooms_.lobby().send_server_message("You are not registered. Please register first.", sock);
			return;
		}

		const simple_wml::node& set = *(data.child("set"));

		try {
			user_handler_->set_user_detail(pl->second.name(), set["detail"].to_string(), set["value"].to_string());

			rooms_.lobby().send_server_message("Your details have been updated.", sock);

		} catch (user_handler::error& e) {
			rooms_.lobby().send_server_message("There was an error updating your details. The error message was: "
			+ e.message, sock);
		}

		return;
	}

	// A user requested information about another user
	if(data.child("details")) {
		rooms_.lobby().send_server_message("Valid details for this server are: " +
				user_handler_->get_valid_details(), sock);
		return;
	}

	// A user requested a list of which details can be set
	if(data.child("info")) {
		try {
			std::string res = user_handler_->user_info((*data.child("info"))["name"].to_string());
			rooms_.lobby().send_server_message(res, sock);
		} catch (user_handler::error& e) {
			rooms_.lobby().send_server_message("There was an error looking up the details of the user '" +
			(*data.child("info"))["name"].to_string() + "'. " +" The error message was: "
			+ e.message, sock);
		}
		return;
	}

	// A user requested to delete his nick
	if(data.child("drop")) {
		if(!(user_handler_->user_exists(pl->second.name()))) {
			rooms_.lobby().send_server_message("You are not registered.", sock);
			return;
		}

		// With the current policy of dissallowing to log in with a
		// registerd username without the password we should never get
		// to call this
		if(!(pl->second.registered())) {
			rooms_.lobby().send_server_message("You are not logged in.", sock);
			return;
		}

		try {
			user_handler_->remove_user(pl->second.name());
			rooms_.lobby().send_server_message("Your username has been dropped.", sock);

			// Mark the player as not registered and send the other clients
			// an update to dislpay this change
			pl->second.mark_registered(false);

			simple_wml::document diff;
			make_change_diff(games_and_users_list_.root(), NULL,
						 "user", pl->second.config_address(), diff);
			rooms_.lobby().send_data(diff);
		} catch (user_handler::error& e) {
			rooms_.lobby().send_server_message("There was an error dropping your username. The error message was: "
			+ e.message, sock);
		}
		return;
	}
}
*/

void server::delete_game(int gameid) {
	const boost::shared_ptr<game>& game_ptr = player_connections_.get<game_t>().find(gameid)->get_game();

	// Set the availability status for all quitting users.
	for(const auto& user : player_connections_.get<game_t>().equal_range(gameid)) {
		user.info().mark_available();
		simple_wml::document udiff;
		if(make_change_diff(games_and_users_list_.root(), NULL,
					 "user", user.info().config_address(), udiff)) {
		send_to_lobby(udiff);
		} else {
			ERR_SERVER << "ERROR: delete_game(): Could not find user in players_. (socket: "
				<< user.socket() << ")\n";
		}
	}

	//send users in the game a notification to leave the game since it has ended
	static simple_wml::document leave_game_doc("[leave_game]\n[/leave_game]\n", simple_wml::INIT_COMPRESSED);
	game_ptr->send_data(leave_game_doc);
	// Put the remaining users back in the lobby.
	PlayerConnections::index<game_t>::type::iterator iter, i_end;
	boost::tie(iter, i_end) = player_connections_.get<game_t>().equal_range(gameid);
	for(;iter != i_end; iter++)
		player_connections_.get<game_t>().modify(iter, PlayerRecord::enter_lobby);

	game_ptr->send_data(games_and_users_list_);
}

void server::update_game_in_lobby(const wesnothd::game& g, const socket_ptr& exclude)
{
	simple_wml::document diff;
	if (make_change_diff(*games_and_users_list_.child("gamelist"), "gamelist", "game", g.description(), diff)) {
		send_to_lobby(diff, exclude);
	}
}

} // namespace wesnothd

int main(int argc, char** argv) {
	int port = 15000;
	bool keep_alive = false;
	size_t min_threads = 5;
	size_t max_threads = 0;

	srand(static_cast<unsigned>(time(nullptr)));

	std::string config_file;

	// setting path to currentworking directory
	game_config::path = filesystem::get_cwd();

	// show 'info' by default
	lg::set_log_domain_severity("server", lg::info());
	lg::timestamps(true);

	for (int arg = 1; arg != argc; ++arg) {
		const std::string val(argv[arg]);
		if (val.empty()) {
			continue;
		}

		if ((val == "--config" || val == "-c") && arg+1 != argc) {
			config_file = argv[++arg];
		} else if (val == "--verbose" || val == "-v") {
			lg::set_log_domain_severity("all", lg::debug());
		} else if (val.substr(0, 6) == "--log-") {
			size_t p = val.find('=');
			if (p == std::string::npos) {
				std::cerr << "unknown option: " << val << '\n';
				return 2;
			}
			std::string s = val.substr(6, p - 6);
			int severity;
			if (s == "error") severity = lg::err().get_severity();
			else if (s == "warning") severity = lg::warn().get_severity();
			else if (s == "info") severity = lg::info().get_severity();
			else if (s == "debug") severity = lg::debug().get_severity();
			else {
				std::cerr << "unknown debug level: " << s << '\n';
				return 2;
			}
			while (p != std::string::npos) {
				size_t q = val.find(',', p + 1);
				s = val.substr(p + 1, q == std::string::npos ? q : q - (p + 1));
				if (!lg::set_log_domain_severity(s, severity)) {
					std::cerr << "unknown debug domain: " << s << '\n';
					return 2;
				}
				p = q;
			}
		} else if ((val == "--port" || val == "-p") && arg+1 != argc) {
			port = atoi(argv[++arg]);
		} else if (val == "--keepalive") {
			keep_alive = true;
		} else if (val == "--help" || val == "-h") {
			std::cout << "usage: " << argv[0]
				<< " [-dvV] [-c path] [-m n] [-p port] [-t n]\n"
				<< "  -c, --config <path>        Tells wesnothd where to find the config file to use.\n"
				<< "  -d, --daemon               Runs wesnothd as a daemon.\n"
				<< "  -h, --help                 Shows this usage message.\n"
				<< "  --log-<level>=<domain1>,<domain2>,...\n"
				<< "                             sets the severity level of the debug domains.\n"
				<< "                             'all' can be used to match any debug domain.\n"
				<< "                             Available levels: error, warning, info, debug.\n"
				<< "  -p, --port <port>          Binds the server to the specified port.\n"
				<< "  --keepalive                Enable TCP keepalive.\n"
				<< "  -t, --threads <n>          Uses n worker threads for network I/O (default: 5).\n"
				<< "  -v  --verbose              Turns on more verbose logging.\n"
				<< "  -V, --version              Returns the server version.\n";
			return 0;
		} else if (val == "--version" || val == "-V") {
			std::cout << "Battle for Wesnoth server " << game_config::version
				<< "\n";
			return 0;
		} else if (val == "--daemon" || val == "-d") {
#ifdef _WIN32
			ERR_SERVER << "Running as a daemon is not supported on this platform" << std::endl;
			return -1;
#else
			const pid_t pid = fork();
			if (pid < 0) {
				ERR_SERVER << "Could not fork and run as a daemon" << std::endl;
				return -1;
			} else if (pid > 0) {
				std::cout << "Started wesnothd as a daemon with process id "
					<< pid << "\n";
				return 0;
			}

			setsid();
#endif
		} else if ((val == "--threads" || val == "-t") && arg+1 != argc) {
			min_threads = atoi(argv[++arg]);
			if (min_threads > 30) {
				min_threads = 30;
			}
		} else if ((val == "--max-threads" || val == "-T") && arg+1 != argc) {
			max_threads = atoi(argv[++arg]);
		} else if(val == "--request_sample_frequency" && arg+1 != argc) {
			wesnothd::request_sample_frequency = atoi(argv[++arg]);
		} else {
			ERR_SERVER << "unknown option: " << val << std::endl;
			return 2;
		}
	}

	wesnothd::server(port, keep_alive, config_file, min_threads, max_threads).run();

	return 0;
}<|MERGE_RESOLUTION|>--- conflicted
+++ resolved
@@ -1139,13 +1139,8 @@
 			" motd, netstats [all], requests, sample, stats, status, wml.";
 	// Commands a player may issue.
 	if (command == "status") {
-<<<<<<< HEAD
 		response << process_command(command + " " + player.name(), player.name());
-	} else if (command.find("adminmsg") == 0
-=======
-		response << process_command(command + " " + pl->second.name(), pl->second.name());
 	} else if (command.find("adminmsg") == 0 || command.find("report") == 0
->>>>>>> d86ce00d
 			|| command == "games"
 			|| command == "metrics"
 			|| command == "motd"
