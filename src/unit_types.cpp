/* $Id$ */
/*
   Copyright (C) 2003 by David White <davidnwhite@verizon.net>
   Part of the Battle for Wesnoth Project http://www.wesnoth.org/

   This program is free software; you can redistribute it and/or modify
   it under the terms of the GNU General Public License.
   This program is distributed in the hope that it will be useful,
   but WITHOUT ANY WARRANTY.

   See the COPYING file for more details.
*/

#include "global.hpp"

#include "game_config.hpp"
#include "gettext.hpp"
#include "log.hpp"
#include "unit_types.hpp"
#include "util.hpp"
#include "wassert.hpp"
#include "serialization/string_utils.hpp"
#include "color_range.hpp"

#include <algorithm>
#include <cstdlib>
#include <iostream>


attack_type::attack_type(const config& cfg,const std::string& id, const std::string& image_fighting)
{
	cfg_ = cfg;
	if(cfg["range"] == "long" || cfg["range"] == "ranged") {
		range_type_ = LONG_RANGE;
	} else {
		range_type_ = SHORT_RANGE;
	}
	const config::child_list& animations = cfg.get_children("animation");
	for(config::child_list::const_iterator d = animations.begin(); d != animations.end(); ++d) {
		animation_.push_back(attack_animation(**d));
	}

	if(cfg.child("frame") || cfg.child("missile_frame") || cfg.child("sound")) {
		LOG_STREAM(err, config) << "the animation for " << cfg["name"] << "in unit " << id << " is directly in the attack, please use [animation]\n" ;
	}
	if(animation_.empty()) {
		animation_.push_back(attack_animation(cfg));
	}
	if(animation_.empty()) {
		animation_.push_back(attack_animation(image_fighting));
	}
	assert(!animation_.empty());

	id_ = cfg["name"];
	description_ = cfg["description"];
	if (description_.empty())
		description_ = egettext(id_.c_str());

	type_ = cfg["type"];
	icon_ = cfg["icon"];
	if(icon_.empty())
		icon_ = "attacks/" + id_ + ".png";

	range_ = cfg["range"];
	damage_ = atol(cfg["damage"].c_str());
	num_attacks_ = atol(cfg["number"].c_str());

	attack_weight_ = lexical_cast_default<double>(cfg["attack_weight"],1.0);
	defense_weight_ = lexical_cast_default<double>(cfg["defense_weight"],1.0);
	
	gamedata_=NULL;
	unitmap_=NULL; 
	map_=NULL;
	game_status_=NULL;
	teams_=NULL;
	other_attack_=NULL;
	
	// BACKWARDS COMPATIBILITY
	const std::string& set_special = cfg["special"];
	if(set_special != "") {
		LOG_STREAM(err, config) << "[attack] uses special=" << set_special <<", which is now deprecated. Use the macros provided in abilities.cfg.\n";
		config new_specials;
		
		new_specials["set_special"] = set_special;
		apply_modification(new_specials,NULL,0);
	}
}

const config& attack_type::get_cfg() const
{
	return cfg_;
}

const t_string& attack_type::name() const
{
	return description_;
}

const std::string& attack_type::id() const
{
	return id_;
}

const std::string& attack_type::type() const
{
	return type_;
}

const std::string& attack_type::icon() const
{
	return icon_;
}

attack_type::RANGE attack_type::range_type() const
{
	return range_type_;
}

const std::string& attack_type::range() const
{
	return range_;
}

int attack_type::damage() const
{
	return damage_;
}

int attack_type::num_attacks() const
{
	return num_attacks_;
}

double attack_type::attack_weight() const
{
	return attack_weight_;
}

double attack_type::defense_weight() const
{
	return defense_weight_;
}


int attack_type::movement_used() const
{
	return cfg_["movement_used"] == "" ? 100000 : lexical_cast_default<int>(cfg_["movement_used"]);
}

const attack_type::attack_animation& attack_type::animation(bool hit,const gamemap::location::DIRECTION dir) const
{
	//select one of the matching animations at random
	std::vector<const attack_animation*>  options;
	int max_val = -1;
	for(std::vector<attack_animation>::const_iterator i = animation_.begin(); i != animation_.end(); ++i) {
		int matching = i->matches(hit,dir);
		if(matching == max_val) {
			options.push_back(&*i);
		} else if(matching > max_val) {
			max_val = matching;
			options.erase(options.begin(),options.end());
			options.push_back(&*i);
		}
	}

	assert(!options.empty());
	return *options[rand()%options.size()];
}

attack_type::attack_animation::attack_animation(const config& cfg):animation(cfg),missile_animation(cfg,"missile_frame"),hits(HIT_OR_MISS)
{
	const std::vector<std::string>& my_directions = utils::split(cfg["direction"]);
	for(std::vector<std::string>::const_iterator i = my_directions.begin(); i != my_directions.end(); ++i) {
		const gamemap::location::DIRECTION d = gamemap::location::parse_direction(*i);
		directions.push_back(d);
	}
	if(missile_animation.get_first_frame_time() == 0 && missile_animation.get_last_frame_time() == 0) {
		// create animation ourself
		missile_animation = unit_animation(game_config::missile_n_image,-100,0,game_config::missile_ne_image);
	}
	const std::string& hits_str = cfg["hits"];
	if(hits_str.empty() == false) {
		hits = (hits_str == "yes") ? HIT : MISS;
	}
	assert(missile_animation.get_first_frame_time() != 0 || missile_animation.get_last_frame_time() != 0);
}
int attack_type::attack_animation::matches(bool hit,gamemap::location::DIRECTION dir) const
{
	int result = 0;

	if(directions.empty()== false) {
		if (std::find(directions.begin(),directions.end(),dir)== directions.end()) {
			return -1;
		} else {
			result ++;
		}
	}
	if(hits != HIT_OR_MISS ) {
		if(hit && (hits == HIT)) {
			result++;
		} else if(!hit && (hits == MISS)) {
			result++;
		} else {
			return -1;
		}
	}

	return result;
}
bool attack_type::matches_filter(const config& cfg,int set_,bool self) const
{
	const std::string& filter_range = cfg["range"];
	const t_string& filter_name = cfg["name"];
	const std::string& filter_type = cfg["type"];
	const std::string& filter_special = cfg["special"];

	if(filter_range.empty() == false && filter_range != range())
			return false;

	if(filter_name.empty() == false && filter_name != name())
		return false;

	if(filter_type.empty() == false && filter_type != type())
		return false;

	if(!self && filter_special.empty() == false && !get_special_bool(filter_special,true))
		return false;

	return true;
}

bool attack_type::apply_modification(const config& cfg,std::string* description,int set_)
{
	if(!matches_filter(cfg,0))
		return false;

	const t_string& set_name = cfg["set_name"];
	const std::string& set_type = cfg["set_type"];
	const std::string& set_special = cfg["set_special"];
	const std::string& increase_damage = cfg["increase_damage"];
	const std::string& increase_attacks = cfg["increase_attacks"];
	const std::string& set_attack_weight = cfg["attack_weight"];
	const std::string& set_defense_weight = cfg["defense_weight"];

	std::stringstream desc;

	if(set_name.empty() == false) {
		description_ = set_name;
		id_ = set_name;
	}

	if(set_type.empty() == false) {
		type_ = set_type;
	}

	if(set_special.empty() == false) {
		cfg_.clear_children("specials");
		config new_specials;
		if(set_special == "berserk") {
			config& sp = new_specials.add_child("berserk");
			sp["name"] = t_string("berserk","wesnoth");
			sp["description"] = t_string("Berserk:\nWhether used offensively or defensively, this attack presses the engagement until one of the combatants is slain, or 30 rounds of attacks have occurred.","wesnoth");
			sp["cumulative"] = "no";
			sp["rounds"] = "30";
		} else if(set_special == "backstab") {
			config& sp = new_specials.add_child("damage");
			sp["name"] = t_string("backstab","wesnoth");
			sp["description"] = t_string("Backstab:\nThis attack deals double damage if there is an enemy of the target on the opposite side of the target, and that unit is not incapacitated (e.g. turned to stone).","wesnoth");
			sp["cumulative"] = "no";
			sp["backstab"] = "yes";
			sp["multiply"] = "2";
			sp["active_on"] = "offense";
		} else if(set_special == "plague") {
			config& sp = new_specials.add_child("plague");
			sp["name"] = t_string("plague","wesnoth");
			sp["description"] = t_string("Plague:\nWhen a unit is killed by a Plague attack, that unit is replaced with a unit identical to and on the same side as the unit with the Plague attack. (This doesn't work on Undead or units in villages.)","wesnoth");
		} else if(set_special.substr(0,7) == "plague(") {
			config& sp = new_specials.add_child("plague");
			sp["name"] = t_string("plague","wesnoth") + set_special.substr(7,set_special.size());
			sp["description"] = t_string("Plague:\nWhen a unit is killed by a Plague attack, that unit is replaced with a unit of the specified type on the same side as the unit with the Plague attack. (This doesn't work on Undead or units in villages.)","wesnoth");
			sp["type"] = set_special.substr(8,set_special.size()-1);
		} else if(set_special == "swarm") {
			config& sp = new_specials.add_child("attacks");
			sp["name"] = t_string("swarm","wesnoth");
			sp["description"] = t_string("Swarm:\nThe number of strikes of this attack decreases when the unit is wounded. The number of strikes is proportional to the % of HP/maximum HP the unit has. For example a unit with 3/4 of its maximum HP will get 3/4 of the number of strikes.","wesnoth");
		} else if(set_special == "slow") {
			config& sp = new_specials.add_child("slow");
			sp["name"] = t_string("slows","wesnoth");
			sp["description"] = t_string("Slow:\nThis attack slows the target. Slow halves the damage caused by attacks and slowed units move at half the normal speed (rounded up).","wesnoth");
			sp["cumulative"] = "no";
		} else if(set_special == "stone") {
			config& sp = new_specials.add_child("stones");
			sp["name"] = t_string("stones","wesnoth");
			sp["description"] = t_string("Stone:\nThis attack turns the target to stone. Units that have been turned to stone may not move or attack.","wesnoth");
		} else if(set_special == "marksman") {
			config& sp = new_specials.add_child("chance_to_hit");
			sp["name"] = t_string("marksman","wesnoth");
			sp["description"] = t_string("Marksman:\nWhen used offensively, this attack always has at least a 60% chance to hit.","wesnoth");
			sp["value"] = "60";
			sp["cumulative"] = "yes";
			sp["active_on"] = "offense";
		} else if(set_special == "magical") {
			config& sp = new_specials.add_child("chance_to_hit");
			sp["name"] = t_string("magical","wesnoth");
			sp["description"] = t_string("Magical:\nThis attack always has a 70% chance to hit.","wesnoth");
			sp["value"] = "70";
			sp["cumulative"] = "no";
		} else if(set_special == "charge") {
			config& sp = new_specials.add_child("damage");
			sp["name"] = t_string("charge","wesnoth");
			sp["description"] = t_string("Charge:\nThis attack deals double damage to the target. It also causes this unit to take double damage from the target's counterattack.","wesnoth");
			sp["cumulative"] = "no";
			sp["multiply"] = "2";
			sp["active_on"] = "offense";
			sp["apply_to"] = "self,opponent";
		} else if(set_special == "drain") {
			config& sp = new_specials.add_child("drains");
			sp["name"] = t_string("drains","wesnoth");
			sp["description"] = t_string("Drain:\nThis unit drains health from living units, healing itself for half the amount of damage it deals (rounded down).","wesnoth");
		} else if(set_special == "firststrike") {
			config& sp = new_specials.add_child("firststrike");
			sp["name"] = t_string("firststrike","wesnoth");
			sp["description"] = t_string("Firststrike:\nThis unit always strikes first with this attack, even if they are defending.","wesnoth");
		} else if(set_special == "poison") {
			config& sp = new_specials.add_child("poison");
			sp["name"] = t_string("poison","wesnoth");
			sp["description"] = t_string("Poison:\nThis attack poisons the target. Poisoned units lose 8 HP every turn until they are cured or are reduced to 1 HP.","wesnoth");
		}
		cfg_.add_child("specials",new_specials);
	}

	if(increase_damage.empty() == false) {
		damage_ = utils::apply_modifier(damage_, increase_damage, 1);

		if(description != NULL) {
			desc << (increase_damage[0] == '-' ? "" : "+") << increase_damage << " " << _("damage");
		}
	}

	if(increase_attacks.empty() == false) {
		num_attacks_ = utils::apply_modifier(num_attacks_, increase_attacks, 1);

		if(description != NULL) {
			desc << (increase_attacks[0] == '-' ? "" : "+") << increase_attacks << " " << _("strikes");
		}
	}

	if(set_attack_weight.empty() == false) {
		attack_weight_ = lexical_cast_default<double>(set_attack_weight,1.0);
	}

	if(set_defense_weight.empty() == false) {
		defense_weight_ = lexical_cast_default<double>(set_defense_weight,1.0);
	}

	if(description != NULL) {
		*description = desc.str();
	}

	return true;
}

unit_movement_type::unit_movement_type(const config& cfg, const unit_movement_type* parent)
             : cfg_(cfg), parent_(parent)
{}

const t_string& unit_movement_type::name() const
{
	const t_string& res = cfg_["name"];
	if(res == "" && parent_ != NULL)
		return parent_->name();
	else
		return res;
}

int unit_movement_type::movement_cost(const gamemap& map,gamemap::TERRAIN terrain,int recurse_count) const
{
	const int impassable = 10000000;

	const std::map<gamemap::TERRAIN,int>::const_iterator i = moveCosts_.find(terrain);
	if(i != moveCosts_.end()) {
		return i->second;
	}

	//if this is an alias, then select the best of all underlying terrains
	const std::string& underlying = map.underlying_mvt_terrain(terrain);
	if(underlying.size() != 1 || underlying[0] != terrain) {
		bool revert = (underlying[0] == '-'?true:false);
		if(recurse_count >= 100) {
			return impassable;
		}

		int ret_value = revert?0:impassable;
		for(std::string::const_iterator i = underlying.begin(); i != underlying.end(); ++i) {
			if(*i == '+') {
				revert = false;
				continue;
			} else if(*i == '-') {
				revert = true;
				continue;
			}
			const int value = movement_cost(map,*i,recurse_count+1);
			if(value < ret_value && !revert) {
				ret_value = value;
			} else if(value > ret_value && revert) {
				ret_value = value;
			}
		}

		moveCosts_.insert(std::pair<gamemap::TERRAIN,int>(terrain,ret_value));

		return ret_value;
	}

	const config* movement_costs = cfg_.child("movement_costs");

	int res = -1;

	if(movement_costs != NULL) {
		if(underlying.size() != 1) {
			LOG_STREAM(err, config) << "terrain '" << terrain << "' has " << underlying.size() << " underlying names - 0 expected\n";
			return impassable;
		}

		const std::string& id = map.get_terrain_info(underlying[0]).id();

		const std::string& val = (*movement_costs)[id];

		if(val != "") {
			res = atoi(val.c_str());
		}
	}

	if(res <= 0 && parent_ != NULL) {
		res = parent_->movement_cost(map,terrain);
	}

	if(res <= 0) {
		res = impassable;
	}

	moveCosts_.insert(std::pair<gamemap::TERRAIN,int>(terrain,res));

	return res;
}

int unit_movement_type::defense_modifier(const gamemap& map,gamemap::TERRAIN terrain, int recurse_count) const
{
	const std::map<gamemap::TERRAIN,int>::const_iterator i = defenseMods_.find(terrain);
	if(i != defenseMods_.end()) {
		return i->second;
	}

	//if this is an alias, then select the best of all underlying terrains
	const std::string& underlying = map.underlying_mvt_terrain(terrain);
	if(underlying.size() != 1 || underlying[0] != terrain) {
		bool revert = (underlying[0] == '-'?true:false);
		if(recurse_count >= 100) {
			return 100;
		}

		int ret_value = revert?0:100;
		for(std::string::const_iterator i = underlying.begin(); i != underlying.end(); ++i) {
			if(*i == '+') {
				revert = false;
				continue;
			} else if(*i == '-') {
				revert = true;
				continue;
			}
			const int value = defense_modifier(map,*i,recurse_count+1);
			if(value < ret_value && !revert) {
				ret_value = value;
			} else if(value > ret_value && revert) {
				ret_value = value;
			}
			if(value < ret_value) {
				ret_value = value;
			}
		}

		defenseMods_.insert(std::pair<gamemap::TERRAIN,int>(terrain,ret_value));

		return ret_value;
	}

	int res = -1;

	const config* const defense = cfg_.child("defense");

	if(defense != NULL) {
		if(underlying.size() != 1) {
			LOG_STREAM(err, config) << "terrain '" << terrain << "' has " << underlying.size() << " underlying names - 0 expected\n";
			return 100;
		}

		const std::string& id = map.get_terrain_info(underlying[0]).id();
		const std::string& val = (*defense)[id];

		if(val != "") {
			res = atoi(val.c_str());
		}
	}

	if(res <= 0 && parent_ != NULL) {
		res = parent_->defense_modifier(map,terrain);
	}

	if(res <= 0) {
		res = 50;
	}

	defenseMods_.insert(std::pair<gamemap::TERRAIN,int>(terrain,res));

	return res;
}

int unit_movement_type::damage_against(const attack_type& attack) const
{
	return resistance_against(attack);
}

int unit_movement_type::resistance_against(const attack_type& attack) const
{
	bool result_found = false;
	int res = 0;

	const config* const resistance = cfg_.child("resistance");
	if(resistance != NULL) {
		const std::string& val = (*resistance)[attack.type()];
		if(val != "") {
			res = atoi(val.c_str());
			result_found = true;
		}
	}

	if(!result_found && parent_ != NULL) {
		res = parent_->resistance_against(attack);
	}

	return res;
}

string_map unit_movement_type::damage_table() const
{
	string_map res;
	if(parent_ != NULL)
		res = parent_->damage_table();

	const config* const resistance = cfg_.child("resistance");
	if(resistance != NULL) {
		for(string_map::const_iterator i = resistance->values.begin(); i != resistance->values.end(); ++i) {
			res[i->first] = i->second;
		}
	}

	return res;
}

bool unit_movement_type::is_flying() const
{
	const std::string& flies = cfg_["flies"];
	if(flies == "" && parent_ != NULL)
		return parent_->is_flying();

	return flies == "true";
}

const config& unit_movement_type::get_cfg() const
{
	return cfg_;
}
const unit_movement_type* unit_movement_type::get_parent() const
{
	return parent_;
}

void unit_movement_type::set_parent(const unit_movement_type* parent)
{
	parent_ = parent;
}

const std::map<gamemap::TERRAIN,int>& unit_movement_type::movement_costs() const
{
	return moveCosts_;
}
const std::map<gamemap::TERRAIN,int>& unit_movement_type::defense_mods() const
{
	return defenseMods_;
}


ability_filter::ability_filter()
{
	// we add a null string to prevent the filter to be empty
	terrain_filter_chaotic.push_back("");
	terrain_filter_neutral.push_back("");
	terrain_filter_lawful.push_back("");
}

bool ability_filter::matches_filter(const std::string& terrain, int lawful_bonus) const
{		
	const std::vector<std::string>* terrain_filter;
	if (lawful_bonus < 0) {
		terrain_filter = &terrain_filter_chaotic;
	} else if (lawful_bonus == 0) {
		terrain_filter = &terrain_filter_neutral;
	} else {
		terrain_filter = &terrain_filter_lawful;
	}		
		
	if (terrain_filter->empty()) {
		return true;
	} else {
		for (std::string::const_iterator i = terrain.begin(); i != terrain.end(); ++i) {
			std::string t(1,*i);
			if (std::find(terrain_filter->begin(),terrain_filter->end(),t) != terrain_filter->end())
				return true;
		}
		return false;
	}
}

void ability_filter::unfilter()
{
	terrain_filter_chaotic.clear();
	terrain_filter_neutral.clear();
	terrain_filter_lawful.clear();		
}

void ability_filter::add_terrain_filter(const std::string& terrains)
{
	std::vector<std::string> add_to_filter = utils::split(terrains);
	for (std::vector<std::string>::const_iterator t = add_to_filter.begin(); t != add_to_filter.end(); ++t) {
		terrain_filter_chaotic.push_back(*t);
		terrain_filter_neutral.push_back(*t);
		terrain_filter_lawful.push_back(*t);
	}
}

void ability_filter::add_tod_filter(const std::string& times)
{
	std::vector<std::string> add_to_filter = utils::split(times);
	for (std::vector<std::string>::const_iterator t = add_to_filter.begin(); t != add_to_filter.end(); ++t) {
		if (*t == "chaotic") {
			terrain_filter_chaotic.clear();
		} else if (*t == "neutral") {
			terrain_filter_neutral.clear();
		} else if (*t == "lawful") {
			terrain_filter_lawful.clear();		
		} else {
			LOG_STREAM(err, config) << "Unknown time of day type : " << *t << "\n";
		}
	}
}
	
void ability_filter::add_filters(const config* cfg)
{
	if (cfg) {
		std::string tods =(*cfg)["tod"];
		std::string terrains =(*cfg)["terrains"];
		if (tods == "" && terrains == "") {
			unfilter();
			return;
		} else if (tods == "") {
			add_terrain_filter(terrains);
			return;
		} else if (terrains == "") {
			add_tod_filter(tods);
			return;
		} else {
			std::vector<std::string> tod_slices = utils::split(tods);
			for (std::vector<std::string>::const_iterator td = tod_slices.begin(); td != tod_slices.end(); ++td) {
				std::vector<std::string>* terrain_filter;
				if (*td == "chaotic") {
					terrain_filter= &terrain_filter_chaotic;
				} else if (*td == "neutral") {
					terrain_filter= &terrain_filter_neutral;
				} else if (*td == "lawful") {
					terrain_filter= &terrain_filter_lawful;
				} else {
					LOG_STREAM(err, config) << "Unknown time of day type : " << *td << "\n";
					continue;
				}
				std::vector<std::string> terrain_slices = utils::split(terrains);
				for (std::vector<std::string>::const_iterator te = terrain_slices.begin(); te != terrain_slices.end(); ++te) {
					terrain_filter->push_back(*te);
				}
			}
		}
	} else {
		unfilter();
	}
}

unit_type::unit_type(const unit_type& o)
    : variations_(o.variations_), cfg_(o.cfg_), race_(o.race_),
      alpha_(o.alpha_), abilities_(o.abilities_),ability_tooltips_(o.ability_tooltips_),
<<<<<<< HEAD
      heals_(o.heals_), cures_(o.cures_),
      regenerates_filter_(o.regenerates_filter_),regenerates_(o.regenerates_),
      regeneration_(o.regeneration_),
      leadership_filter_(o.leadership_filter_), leadership_(o.leadership_),
      leadership_percent_(o.leadership_percent_),
      illuminates_filter_(o.illuminates_filter_), illuminates_(o.illuminates_),
      skirmisher_filter_(o.skirmisher_filter_), skirmish_(o.skirmish_),
      teleports_filter_(o.teleports_filter_), teleport_(o.teleport_),
      steadfast_filter_(o.steadfast_filter_), steadfast_(o.steadfast_),
      steadfast_bonus_(o.steadfast_bonus_),steadfast_max_(o.steadfast_max_),
      hides_filter_(o.hides_filter_), hides_(o.hides_),
=======
>>>>>>> 8000b0e9
      advances_to_(o.advances_to_), experience_needed_(o.experience_needed_),
      alignment_(o.alignment_),
      movementType_(o.movementType_), possibleTraits_(o.possibleTraits_),
      genders_(o.genders_), defensive_animations_(o.defensive_animations_),
      teleport_animations_(o.teleport_animations_), extra_animations_(o.extra_animations_),
      death_animations_(o.death_animations_), movement_animations_(o.movement_animations_),
      flag_rgb_(o.flag_rgb_),zoc_(o.zoc_)
{
	gender_types_[0] = o.gender_types_[0] != NULL ? new unit_type(*o.gender_types_[0]) : NULL;
	gender_types_[1] = o.gender_types_[1] != NULL ? new unit_type(*o.gender_types_[1]) : NULL;

	for(variations_map::const_iterator i = o.variations_.begin(); i != o.variations_.end(); ++i) {
		variations_[i->first] = new unit_type(*i->second);
	}
}


unit_type::unit_type(const config& cfg, const movement_type_map& mv_types,
                     const race_map& races, const std::vector<config*>& traits)
	: cfg_(cfg), alpha_(ftofxp(1.0)), movementType_(cfg), possibleTraits_(traits)
{
	const config::child_list& variations = cfg.get_children("variation");
	for(config::child_list::const_iterator var = variations.begin(); var != variations.end(); ++var) {
		variations_.insert(std::pair<std::string,unit_type*>((**var)["variation_name"],new unit_type(**var,mv_types,races,traits)));
	}

	gender_types_[0] = NULL;
	gender_types_[1] = NULL;

	const config* const male_cfg = cfg.child("male");
	if(male_cfg != NULL) {
		config m_cfg(cfg);
		if((*male_cfg)["inherit"]=="no") {
			m_cfg = *male_cfg;
		} else {
			m_cfg = m_cfg.merge_with(*male_cfg);
		}
		m_cfg.clear_children("male");
		m_cfg.clear_children("female");
		gender_types_[unit_race::MALE] = new unit_type(m_cfg,mv_types,races,traits);
	}

	const config* const female_cfg = cfg.child("female");
	if(female_cfg != NULL) {
		config f_cfg(cfg);
		if((*female_cfg)["inherit"]=="no") {
			f_cfg = *female_cfg;
		} else {
			f_cfg = f_cfg.merge_with(*female_cfg);
		}
		f_cfg.clear_children("male");
		f_cfg.clear_children("female");
		gender_types_[unit_race::FEMALE] = new unit_type(f_cfg,mv_types,races,traits);
	}

	const std::vector<std::string> genders = utils::split(cfg["gender"]);
	for(std::vector<std::string>::const_iterator i = genders.begin();
	    i != genders.end(); ++i) {
		if(*i == "male") {
			genders_.push_back(unit_race::MALE);
		} else if(*i == "female") {
			genders_.push_back(unit_race::FEMALE);
		}
	}

	if(genders_.empty()) {
		genders_.push_back(unit_race::MALE);
	}

	const race_map::const_iterator race_it = races.find(cfg["race"]);
	if(race_it != races.end()) {
		race_ = &race_it->second;
		if(race_ != NULL) {
			if(race_->uses_global_traits() == false) {
				possibleTraits_.clear();
			}
			
			if(cfg["ignore_race_traits"] == "yes") {
				possibleTraits_.clear();
			} else {
				const config::child_list& traits = race_->additional_traits();
				possibleTraits_.insert(possibleTraits_.end(),traits.begin(),traits.end());
			}
		}
	} else {
		static const unit_race dummy_race;
		race_ = &dummy_race;
	}

	//insert any traits that are just for this unit type
	const config::child_list& unit_traits = cfg.get_children("trait");
	possibleTraits_.insert(possibleTraits_.end(),unit_traits.begin(),unit_traits.end());

<<<<<<< HEAD
	heals_ = 0;
	cures_ = false;
	regenerates_ = false;
	regeneration_ = 0;
	steadfast_ = false;
	steadfast_bonus_ = 0;
	steadfast_max_ = 0;
	skirmish_ = false;
	teleport_ = false;
	illuminates_ = 0;
	leadership_ = false;
	hides_ = false;

	/* handle deprecated ability=x,y,... */

	std::vector<std::string> deprecated_abilities = utils::split(cfg_["ability"]);

	//if the string was empty, split will give us one empty string in the list,
	//remove it.
	if(!deprecated_abilities.empty() && deprecated_abilities.back() == "") {
		deprecated_abilities.pop_back();
	}
	
	if(!deprecated_abilities.empty()) {
		LOG_STREAM(err, config) << "unit " << id() << " uses the ability=list tag, which is deprecated\n";
		if(std::find(deprecated_abilities.begin(),deprecated_abilities.end(),"heals") != deprecated_abilities.end()) {
			heals_ = 4;
			abilities_.push_back("heals");
			ability_tooltips_.push_back("heals4");
		}
		if(std::find(deprecated_abilities.begin(),deprecated_abilities.end(),"cures") != deprecated_abilities.end()) {
			heals_ = 8;
			cures_ = true;
			abilities_.push_back("heals");
			ability_tooltips_.push_back("heals8");
			abilities_.push_back("cures");
			ability_tooltips_.push_back("cures");
		}
		if(std::find(deprecated_abilities.begin(),deprecated_abilities.end(),"regenerates") != deprecated_abilities.end()) {
			regenerates_ = true;
			regeneration_ = 8;
			regenerates_filter_.unfilter();
			abilities_.push_back("regenerates");
			ability_tooltips_.push_back("regenerates");
		}
		if(std::find(deprecated_abilities.begin(),deprecated_abilities.end(),"steadfast") != deprecated_abilities.end()) {
			steadfast_ = true;
			steadfast_bonus_ = 100;
			steadfast_max_ = 50;
			steadfast_percent_ = true;
			steadfast_filter_.unfilter();
			abilities_.push_back("steadfast");
			ability_tooltips_.push_back("steadfast");
		}
		if(std::find(deprecated_abilities.begin(),deprecated_abilities.end(),"teleport") != deprecated_abilities.end()) {
			teleport_ = true;
			teleports_filter_.unfilter();
			abilities_.push_back("teleport");
			ability_tooltips_.push_back("teleport");
		}
		if(std::find(deprecated_abilities.begin(),deprecated_abilities.end(),"skirmisher") != deprecated_abilities.end()) {
			skirmish_ = true;
			skirmisher_filter_.unfilter();
			abilities_.push_back("skirmisher");
			ability_tooltips_.push_back("skirmisher");
		}
		if(std::find(deprecated_abilities.begin(),deprecated_abilities.end(),"leadership") != deprecated_abilities.end()) {
			leadership_ = true;
			leadership_percent_ = game_config::leadership_bonus;
			leadership_filter_.unfilter();
			abilities_.push_back("leadership");
			ability_tooltips_.push_back("leadership");
		}
		if(std::find(deprecated_abilities.begin(),deprecated_abilities.end(),"illuminates") != deprecated_abilities.end()) {
			illuminates_ = 1;
			illuminates_filter_.unfilter();
			abilities_.push_back("illuminates");
			ability_tooltips_.push_back("illuminates");
		}
		if(std::find(deprecated_abilities.begin(),deprecated_abilities.end(),"ambush") != deprecated_abilities.end()) {
			hides_ = true;
			hides_filter_.add_terrain_filter("f");
			abilities_.push_back("ambush");
			ability_tooltips_.push_back("ambush");
		}
		if(std::find(deprecated_abilities.begin(),deprecated_abilities.end(),"nightstalk") != deprecated_abilities.end()) {
			hides_ = true;
			hides_filter_.add_tod_filter("chaotic");
			abilities_.push_back("nightstalk");
			ability_tooltips_.push_back("nightstalk");
		}
	}

	const config* abil_cfg = cfg.child("abilities");
	if(abil_cfg) {
		const config::child_list& heal_abilities = abil_cfg->get_children("heals");
		if (!heal_abilities.empty()) {
			abilities_.push_back("heals");
			for(config::child_list::const_iterator ab = heal_abilities.begin(); ab != heal_abilities.end(); ++ab) {
				if((**ab)["description"] != "") {
					ability_tooltips_.push_back((**ab)["description"]);
				} else {
					ability_tooltips_.push_back("heals");
				}
				if ((**ab)["amount"] == "")
					LOG_STREAM(err, config) << "unit " << id() << " uses the [heals] tag without amount=\n";

				heals_ = maximum<int>(heals_, lexical_cast<int>((**ab)["amount"]));
			}
		}
		const config::child_list& cure_abilities = abil_cfg->get_children("cures");
		if (!cure_abilities.empty()) {
			abilities_.push_back("cures");
			ability_tooltips_.push_back("cures");
			cures_ = true;
		}
		const config::child_list& regenerate_abilities = abil_cfg->get_children("regenerates");
		if (!regenerate_abilities.empty()) {
			abilities_.push_back("regenerates");
			for(config::child_list::const_iterator ab = regenerate_abilities.begin(); ab != regenerate_abilities.end(); ++ab) {
				if((**ab)["description"] != "") {
					ability_tooltips_.push_back((**ab)["description"]);
				} else {
					ability_tooltips_.push_back("regenerates");
				}
				regenerates_ = true;
				if ((**ab)["amount"] == "")
					LOG_STREAM(err, config) << "unit " << id() << " uses the [regenerates] tag without amount=\n";
				regeneration_ = maximum<int>(regeneration_, lexical_cast<int>((**ab)["amount"]));
				regenerates_filter_.add_filters((*ab)->child("filter"));
			}
		}
		const config::child_list& steadfast_abilities = abil_cfg->get_children("steadfast");
		if (!steadfast_abilities.empty()) {
			abilities_.push_back("steadfast");
			for(config::child_list::const_iterator ab = steadfast_abilities.begin(); ab != steadfast_abilities.end(); ++ab) {
				if((**ab)["description"] != "") {
					ability_tooltips_.push_back((**ab)["description"]);
				} else {
					ability_tooltips_.push_back("steadfast");
				}
				steadfast_ = true;
				steadfast_bonus_ = maximum<int>(steadfast_bonus_,lexical_cast_default<int>((**ab)["bonus"],100));
				steadfast_max_ = maximum<int>(steadfast_max_,lexical_cast_default<int>((**ab)["max"],50));
				std::string steadfast_ispercent = (**ab)["bonus"];
				if(steadfast_ispercent != "" && steadfast_ispercent[steadfast_ispercent.size()-1] == '%') {
					steadfast_percent_ = true;
				} else {
					steadfast_percent_ = false;
				}
				steadfast_filter_.add_filters((*ab)->child("filter"));
			}
		}
		const config::child_list& leadership_abilities = abil_cfg->get_children("leadership");
		if (!leadership_abilities.empty()) {
			abilities_.push_back("leadership");
			for(config::child_list::const_iterator ab = leadership_abilities.begin(); ab != leadership_abilities.end(); ++ab) {
				if((**ab)["description"] != "") {
					ability_tooltips_.push_back((**ab)["description"]);
				} else {
					ability_tooltips_.push_back("leadership");
				}
				leadership_ = true;
				leadership_percent_ = lexical_cast_default<int>((**ab)["perlevel_bonus"],game_config::leadership_bonus);
				leadership_filter_.add_filters((*ab)->child("filter"));
			}
		}
		const config::child_list& skirmisher_abilities = abil_cfg->get_children("skirmisher");
		if (!skirmisher_abilities.empty()) {
			abilities_.push_back("skirmisher");
			for(config::child_list::const_iterator ab = skirmisher_abilities.begin(); ab != skirmisher_abilities.end(); ++ab) {
				if((**ab)["description"] != "") {
					ability_tooltips_.push_back((**ab)["description"]);
				} else {
					ability_tooltips_.push_back("skirmisher");
=======
	const config* abil_cfg = cfg.child("abilities");
	if(abil_cfg) {
		const config::child_map& abi = abil_cfg->all_children();
		for(config::child_map::const_iterator j = abi.begin(); j != abi.end(); ++j) {
			for(config::child_list::const_iterator k = j->second.begin(); k != j->second.end(); ++k) {
				if((**k)["name"] != "") {
					abilities_.push_back((**k)["name"]);
					ability_tooltips_.push_back((**k)["description"]);
>>>>>>> 8000b0e9
				}
			}
		}
	}

	const std::string& align = cfg_["alignment"];
	if(align == "lawful")
		alignment_ = LAWFUL;
	else if(align == "chaotic")
		alignment_ = CHAOTIC;
	else if(align == "neutral")
		alignment_ = NEUTRAL;
	else {
		LOG_STREAM(err, config) << "Invalid alignment found for " << id() << ": '" << align << "'\n";
		alignment_ = NEUTRAL;
	}
	
	if(cfg_["zoc"] == "") {
		zoc_ = lexical_cast_default<int>(cfg_["level"]) > 0;
	} else {
		zoc_ = false;
		if(cfg_["zoc"] == "yes") {
			zoc_ = true;
		}
	}
	

	const std::string& alpha_blend = cfg_["alpha"];
	if(alpha_blend.empty() == false) {
		alpha_ = ftofxp(atof(alpha_blend.c_str()));
	}

	const std::string& move_type = cfg_["movement_type"];

	const movement_type_map::const_iterator it = mv_types.find(move_type);

	if(it != mv_types.end()) {
		movementType_.set_parent(&(it->second));
	}

	const std::string& advance_to_val = cfg_["advanceto"];
	if(advance_to_val != "null" && advance_to_val != "")
		advances_to_ = utils::split(advance_to_val);

	experience_needed_=lexical_cast_default<int>(cfg_["experience"],500);

	const config::child_list& defends = cfg_.get_children("defend");
	for(config::child_list::const_iterator d = defends.begin(); d != defends.end(); ++d) {
		defensive_animations_.push_back(defensive_animation(**d));
	}
	if(!cfg["image_defensive_short"].empty()) {
		LOG_STREAM(err, config) << "unit " << id() << " uses an image_defensive_short tag, which is deprecated\n";
		defensive_animations_.push_back(defensive_animation(cfg["image_defensive_short"],"melee"));

	}
	if(!cfg["image_defensive_long"].empty()) {
		LOG_STREAM(err, config) << "unit " << id() << " uses an image_defensive_long tag, which is deprecated\n";
		defensive_animations_.push_back(defensive_animation(cfg["image_defensive_long"],"ranged"));
	}
	if(!cfg["image_defensive"].empty()) {
		LOG_STREAM(err, config) << "unit " << id() << " uses an image_defensive tag, which is deprecated\n";
		defensive_animations_.push_back(defensive_animation(cfg["image_defensive"]));
	}
	if(defensive_animations_.empty()) {
		defensive_animations_.push_back(defensive_animation(image()));
		// always have a defensive animation
	}



	const config::child_list& teleports = cfg_.get_children("teleport_anim");
	for(config::child_list::const_iterator t = teleports.begin(); t != teleports.end(); ++t) {
		teleport_animations_.push_back(unit_animation(**t));
	}
	if(teleport_animations_.empty()) {
		teleport_animations_.push_back(unit_animation(image(),-20,20));
		// always have a defensive animation
	}
	const config::child_list& extra_anims = cfg_.get_children("extra_anim");
	{
		for(config::child_list::const_iterator t = extra_anims.begin(); t != extra_anims.end(); ++t) {
			extra_animations_.insert(std::pair<std::string,unit_animation>((**t)["flag"],unit_animation(**t)));
		}
	}

	const config::child_list& deaths = cfg_.get_children("death");
	for(config::child_list::const_iterator death = deaths.begin(); death != deaths.end(); ++death) {
		death_animations_.push_back(death_animation(**death));
	}
	if(death_animations_.empty()) {
		death_animations_.push_back(death_animation(image()));
		// always have a defensive animation
	}

	const config::child_list& movement_anims = cfg_.get_children("movement_anim");
	for(config::child_list::const_iterator movement_anim = movement_anims.begin(); movement_anim != movement_anims.end(); ++movement_anim) {
		movement_animations_.push_back(movement_animation(**movement_anim));
	}
	if(!cfg["image_moving"].empty()) {
		LOG_STREAM(err, config) << "unit " << id() << " uses an image_moving tag, which is deprecated\n";
		movement_animations_.push_back(movement_animation(cfg["image_moving"]));
	}
	if(movement_animations_.empty()) {
		movement_animations_.push_back(movement_animation(image()));
		// always have a movement animation
	}

	flag_rgb_ = string2rgb(cfg["flag_rgb"]);
	// deprecation messages, only seen when unit is parsed for the first time
}

unit_type::~unit_type()
{
	delete gender_types_[unit_race::MALE];
	delete gender_types_[unit_race::FEMALE];

	for(variations_map::iterator i = variations_.begin(); i != variations_.end(); ++i) {
		delete i->second;
	}
}

const unit_type& unit_type::get_gender_unit_type(unit_race::GENDER gender) const
{
	const size_t i = gender;
	if(i < sizeof(gender_types_)/sizeof(*gender_types_) && gender_types_[i] != NULL) {
		return *gender_types_[i];
	}

	return *this;
}

const unit_type& unit_type::get_variation(const std::string& name) const
{
	const variations_map::const_iterator i = variations_.find(name);
	if(i != variations_.end()) {
		return *i->second;
	} else {
		return *this;
	}
}

int unit_type::num_traits() const {
  return (cfg_["num_traits"].size() ? atoi(cfg_["num_traits"].c_str()) : race_->num_traits());
}

std::string unit_type::generate_description() const
{
	return race_->generate_name(cfg_["gender"] == "female" ? unit_race::FEMALE : unit_race::MALE);
}

const std::string& unit_type::id() const
{
	if(id_.empty()) {
		id_ = cfg_["id"];

		if(id_.empty()) {
			// this code is only for compatibility with old unit defs and savefiles
			id_ = cfg_["name"];
		}

		//id_.erase(std::remove(id_.begin(),id_.end(),' '),id_.end());
	}

	return id_;
}

const t_string& unit_type::language_name() const
{
	return cfg_["name"];
}

#if 0
const std::string& unit_type::name() const
{
	return cfg_["id"];
}
#endif

const std::string& unit_type::image() const
{
	return cfg_["image"];
}

const std::string& unit_type::image_ellipse() const
{
	return cfg_["ellipse"];
}

const std::string& unit_type::image_halo() const
{
	return cfg_["halo"];
}

const std::string& unit_type::image_fighting(attack_type::RANGE range) const
{
	static const std::string short_range("image_short");
	static const std::string long_range("image_long");

	const std::string& str = range == attack_type::LONG_RANGE ?
	                                  long_range : short_range;
	const std::string& val = cfg_[str];

	if(!val.empty())
		return val;
	else
		return image();
}


const std::string& unit_type::image_leading() const
{
	const std::string& val = cfg_["image_leading"];
	if(val.empty()) {
		return image();
	} else {
		return val;
	}
}

const std::string& unit_type::image_healing() const
{
	const std::string& val = cfg_["image_healing"];
	static const std::string empty = "misc/blank.png";
	if(val.empty()) {
		return image();
	} else if (val == "null"){
		return empty;
	} else {
		return val;
	}
}

const std::string& unit_type::image_halo_healing() const
{
	return cfg_["image_halo_healing"];
}

const std::string& unit_type::image_profile() const
{
	const std::string& val = cfg_["profile"];
	if(val.size() == 0)
		return image();
	else
		return val;
}

const std::string& unit_type::unit_description() const
{
	static const std::string default_val("No description available");

	const std::string& desc = cfg_["unit_description"];
	if(desc.empty())
		return default_val;
	else
		return desc;
}

const std::string& unit_type::get_hit_sound() const
{
	return cfg_["get_hit_sound"];
}

const std::string& unit_type::die_sound() const
{
	return cfg_["die_sound"];
}

int unit_type::hitpoints() const
{
	return atoi(cfg_["hitpoints"].c_str());
}

std::vector<attack_type> unit_type::attacks() const
{
	std::vector<attack_type> res;
	for(config::const_child_itors range = cfg_.child_range("attack");
	    range.first != range.second; ++range.first) {
		res.push_back(attack_type(**range.first,id(),image_fighting((**range.first)["range"] == "ranged" ? attack_type::LONG_RANGE : attack_type::SHORT_RANGE)));
	}

	return res;
}

const unit_movement_type& unit_type::movement_type() const
{
	return movementType_;
}

int unit_type::cost() const
{
	return atoi(cfg_["cost"].c_str());
}

namespace {
	int experience_modifier = 100;
}

unit_type::experience_accelerator::experience_accelerator(int modifier) : old_value_(experience_modifier)
{
	experience_modifier = modifier;
}

unit_type::experience_accelerator::~experience_accelerator()
{
	experience_modifier = old_value_;
}

int unit_type::experience_needed() const
{
	int exp = (experience_needed_ * experience_modifier + 50) /100;
	if(exp < 1) exp = 1;
	return exp;
}

std::vector<std::string> unit_type::advances_to() const
{
    return advances_to_;
}

const config::child_list& unit_type::modification_advancements() const
{
	return cfg_.get_children("advancement");
}

const std::string& unit_type::undead_variation() const
{
        return cfg_["undead_variation"];
}



const std::string& unit_type::usage() const
{
	return cfg_["usage"];
}

int unit_type::level() const
{
	return atoi(cfg_["level"].c_str());
}

int unit_type::movement() const
{
	return atoi(cfg_["movement"].c_str());
}

unit_type::ALIGNMENT unit_type::alignment() const
{
	return alignment_;
}

const char* unit_type::alignment_description(unit_type::ALIGNMENT align)
{
	static const char* aligns[] = { N_("lawful"), N_("neutral"), N_("chaotic") };
	return (gettext(aligns[align]));
}

const char* unit_type::alignment_id(unit_type::ALIGNMENT align)
{
	static const char* aligns[] = { "lawful", "neutral", "chaotic" };
	return (aligns[align]);
}

fixed_t unit_type::alpha() const
{
	return alpha_;
}

const std::vector<std::string>& unit_type::abilities() const
{
	return abilities_;
}

const std::vector<std::string>& unit_type::ability_tooltips() const
{
	return ability_tooltips_;
}

<<<<<<< HEAD
int unit_type::heals() const
{
	return heals_;
}

bool unit_type::cures() const
{
	return cures_;
}

bool unit_type::regenerates() const
{
	return regenerates_;
}

int unit_type::regenerate_amount() const
{
	return regeneration_;
}


bool unit_type::is_leader() const
{
	return leadership_;
}

int unit_type::leadership(int led_level) const
{
	char key[24]; // level[x]
	snprintf(key,sizeof(key),"level_%d",led_level);
	const config* abilities=cfg_.child("abilities");
	const config* leadership_ability=abilities ? abilities->child("leadership") : NULL;
	if(leadership_ability) {
		if((*leadership_ability)[key] != "") {
			return lexical_cast_default<int>((*leadership_ability)[key]);
		}
	}
	return maximum<int>(0,leadership_percent_*(level()-led_level));
}

int unit_type::illuminates() const
{
	return illuminates_;
}

bool unit_type::is_skirmisher() const
{
	return skirmish_;
}

bool unit_type::teleports() const
{
	return teleport_;
}

bool unit_type::steadfast() const
{
	return steadfast_;
}

int unit_type::steadfast_bonus() const
{
	return steadfast_bonus_;
}
int unit_type::steadfast_max() const
{
	return steadfast_max_;
}
bool unit_type::steadfast_ispercent() const
{
	return steadfast_percent_;
}
=======
>>>>>>> 8000b0e9

bool unit_type::not_living() const
{
	return race_->not_living();
}

bool unit_type::can_advance() const
{
	return !advances_to_.empty();
}

bool unit_type::has_zoc() const
{
	return zoc_;
}

bool unit_type::has_ability(const std::string& ability) const
{
	return std::find(abilities_.begin(),abilities_.end(),ability) != abilities_.end();
}

const std::vector<config*>& unit_type::possible_traits() const
{
	return possibleTraits_;
}

const std::vector<unit_race::GENDER>& unit_type::genders() const
{
	return genders_;
}

const std::string& unit_type::race() const
{
	if(race_ == NULL) {
		static const std::string empty_string;
		return empty_string;
	}

	return race_->name();
}

<<<<<<< HEAD
const ability_filter unit_type::regenerates_filter() const
{
	return regenerates_filter_;
}
const ability_filter unit_type::leadership_filter() const
{
	return leadership_filter_;
}
const ability_filter unit_type::illuminates_filter() const
{
	return illuminates_filter_;
}
const ability_filter unit_type::skirmisher_filter() const
{
	return skirmisher_filter_;
}
const ability_filter unit_type::teleports_filter() const
{
	return teleports_filter_;
}
const ability_filter unit_type::steadfast_filter() const
{
	return steadfast_filter_;
}
const ability_filter unit_type::hides_filter() const
{
	return hides_filter_;
}
=======
>>>>>>> 8000b0e9

const defensive_animation& unit_type::defend_animation(bool hits, std::string range) const
{
	//select one of the matching animations at random
	std::vector<const defensive_animation*> options;
	int max_val = -1;
	for(std::vector<defensive_animation>::const_iterator i = defensive_animations_.begin(); i != defensive_animations_.end(); ++i) {
		int matching = i->matches(hits,range);
		if(matching == max_val) {
			options.push_back(&*i);
		} else if(matching > max_val) {
			max_val = matching;
			options.erase(options.begin(),options.end());
			options.push_back(&*i);
		}
	}

	assert(!options.empty());
	return *options[rand()%options.size()];
}

const unit_animation& unit_type::teleport_animation( ) const
{
	return teleport_animations_[rand() % teleport_animations_.size()];
}

const unit_animation* unit_type::extra_animation(std::string flag ) const
{
	if (extra_animations_.count(flag) == 0) return NULL;
	std::multimap<std::string,unit_animation>::const_iterator index = extra_animations_.lower_bound(flag);
	int i = (rand()% extra_animations_.count(flag));
	for(int j = 0 ; j < i ; j++) {
		index++; // damn iterators
	}
	return &index->second;
}

const death_animation& unit_type::die_animation(const attack_type* attack) const
{
	//select one of the matching animations at random
	std::vector<const death_animation*> options;
	int max_val = -1;
	for(std::vector<death_animation>::const_iterator i = death_animations_.begin(); i != death_animations_.end(); ++i) {
		int matching = i->matches(attack);
		if(matching == max_val) {
			options.push_back(&*i);
		} else if(matching > max_val) {
			max_val = matching;
			options.erase(options.begin(),options.end());
			options.push_back(&*i);
		}
	}

	assert(!options.empty());
	return *options[rand()%options.size()];
}
const movement_animation& unit_type::move_animation(const std::string terrain,gamemap::location::DIRECTION dir) const
{
	//select one of the matching animations at random
	std::vector<const movement_animation*> options;
	int max_val = -1;
	for(std::vector<movement_animation>::const_iterator i = movement_animations_.begin(); i != movement_animations_.end(); ++i) {
		int matching = i->matches(terrain,dir);
		if(matching == max_val) {
			options.push_back(&*i);
		} else if(matching > max_val) {
			max_val = matching;
			options.erase(options.begin(),options.end());
			options.push_back(&*i);
		}
	}

	assert(!options.empty());
	return *options[rand()%options.size()];
}

void unit_type::add_advancement(const unit_type &to_unit,int xp)
{
	const std::string &to_id =  to_unit.cfg_["id"];
	const std::string &from_id =  cfg_["id"];

	// add extra advancement path to this unit type
	lg::info(lg::config) << "adding advancement from " << from_id << " to " << to_id << "\n";
	advances_to_.push_back(to_id);
	if(xp>0 && experience_needed_>xp) experience_needed_=xp;

	// add advancements to gendered subtypes, if supported by to_unit
	for(int gender=0; gender<=1; ++gender) {
		if(gender_types_[gender] == NULL) continue;
		if(to_unit.gender_types_[gender] == NULL) {
			lg::warn(lg::config) << to_id << " does not support gender " << gender << "\n";
			continue;
		}
		lg::info(lg::config) << "gendered advancement " << gender << ": ";
		gender_types_[gender]->add_advancement(*(to_unit.gender_types_[gender]),xp);
	}

	// add advancements to variation subtypes
	// since these are still a rare and special-purpose feature,
	// we assume that the unit designer knows what they're doing,
	// and don't block advancements that would remove a variation
	for(variations_map::iterator v=variations_.begin();
	    v!=variations_.end(); ++v) {
		lg::info(lg::config) << "variation advancement: ";
		v->second->add_advancement(to_unit,xp);
	}
}

const std::vector<Uint32>& unit_type::flag_rgb() const
{
        return flag_rgb_;
}


game_data::game_data()
{}

game_data::game_data(const config& cfg)
{
	set_config(cfg);
}

void game_data::set_config(const config& cfg)
{
	static const std::vector<config*> dummy_traits;

	const config::child_list& unit_traits = cfg.get_children("trait");

	for(config::const_child_itors i = cfg.child_range("movetype");
	    i.first != i.second; ++i.first) {
		const unit_movement_type move_type(**i.first);
		movement_types.insert(
				std::pair<std::string,unit_movement_type>(move_type.name(),
						                                  move_type));
	}

	for(config::const_child_itors r = cfg.child_range("race");
	    r.first != r.second; ++r.first) {
		const unit_race race(**r.first);
		races.insert(std::pair<std::string,unit_race>(race.name(),race));
	}

	for(config::const_child_itors j = cfg.child_range("unit");
	    j.first != j.second; ++j.first) {
		const unit_type u_type(**j.first,movement_types,races,unit_traits);
		unit_types.insert(std::pair<std::string,unit_type>(u_type.id(),u_type));
	}

        // fix up advance_from references
        for(config::const_child_itors k = cfg.child_range("unit");
            k.first != k.second; ++k.first)
          for(config::const_child_itors af = (*k.first)->child_range("advancefrom");
            af.first != af.second; ++af.first) {
                const std::string &to = (**k.first)["id"];
                const std::string &from = (**af.first)["unit"];
                const int xp = lexical_cast_default<int>((**af.first)["experience"],0);

                unit_type_map::iterator from_unit = unit_types.find(from);
                unit_type_map::iterator to_unit = unit_types.find(to);
                if(from_unit==unit_types.end()) {
                  lg::warn(lg::config) << "unknown unit " << from << " in advancefrom\n";
                        continue;
                }
                wassert(to_unit!=unit_types.end());

                from_unit->second.add_advancement(to_unit->second,xp);
        }

}

void game_data::clear()
{
	movement_types.clear();
	unit_types.clear();
	races.clear();
}<|MERGE_RESOLUTION|>--- conflicted
+++ resolved
@@ -276,9 +276,9 @@
 			sp["description"] = t_string("Plague:\nWhen a unit is killed by a Plague attack, that unit is replaced with a unit identical to and on the same side as the unit with the Plague attack. (This doesn't work on Undead or units in villages.)","wesnoth");
 		} else if(set_special.substr(0,7) == "plague(") {
 			config& sp = new_specials.add_child("plague");
-			sp["name"] = t_string("plague","wesnoth") + set_special.substr(7,set_special.size());
+			sp["name"] = t_string("plague","wesnoth") + set_special.substr(6,set_special.size());
 			sp["description"] = t_string("Plague:\nWhen a unit is killed by a Plague attack, that unit is replaced with a unit of the specified type on the same side as the unit with the Plague attack. (This doesn't work on Undead or units in villages.)","wesnoth");
-			sp["type"] = set_special.substr(8,set_special.size()-1);
+			sp["type"] = set_special.substr(7,set_special.size()-1);
 		} else if(set_special == "swarm") {
 			config& sp = new_specials.add_child("attacks");
 			sp["name"] = t_string("swarm","wesnoth");
@@ -696,20 +696,6 @@
 unit_type::unit_type(const unit_type& o)
     : variations_(o.variations_), cfg_(o.cfg_), race_(o.race_),
       alpha_(o.alpha_), abilities_(o.abilities_),ability_tooltips_(o.ability_tooltips_),
-<<<<<<< HEAD
-      heals_(o.heals_), cures_(o.cures_),
-      regenerates_filter_(o.regenerates_filter_),regenerates_(o.regenerates_),
-      regeneration_(o.regeneration_),
-      leadership_filter_(o.leadership_filter_), leadership_(o.leadership_),
-      leadership_percent_(o.leadership_percent_),
-      illuminates_filter_(o.illuminates_filter_), illuminates_(o.illuminates_),
-      skirmisher_filter_(o.skirmisher_filter_), skirmish_(o.skirmish_),
-      teleports_filter_(o.teleports_filter_), teleport_(o.teleport_),
-      steadfast_filter_(o.steadfast_filter_), steadfast_(o.steadfast_),
-      steadfast_bonus_(o.steadfast_bonus_),steadfast_max_(o.steadfast_max_),
-      hides_filter_(o.hides_filter_), hides_(o.hides_),
-=======
->>>>>>> 8000b0e9
       advances_to_(o.advances_to_), experience_needed_(o.experience_needed_),
       alignment_(o.alignment_),
       movementType_(o.movementType_), possibleTraits_(o.possibleTraits_),
@@ -803,183 +789,6 @@
 	const config::child_list& unit_traits = cfg.get_children("trait");
 	possibleTraits_.insert(possibleTraits_.end(),unit_traits.begin(),unit_traits.end());
 
-<<<<<<< HEAD
-	heals_ = 0;
-	cures_ = false;
-	regenerates_ = false;
-	regeneration_ = 0;
-	steadfast_ = false;
-	steadfast_bonus_ = 0;
-	steadfast_max_ = 0;
-	skirmish_ = false;
-	teleport_ = false;
-	illuminates_ = 0;
-	leadership_ = false;
-	hides_ = false;
-
-	/* handle deprecated ability=x,y,... */
-
-	std::vector<std::string> deprecated_abilities = utils::split(cfg_["ability"]);
-
-	//if the string was empty, split will give us one empty string in the list,
-	//remove it.
-	if(!deprecated_abilities.empty() && deprecated_abilities.back() == "") {
-		deprecated_abilities.pop_back();
-	}
-	
-	if(!deprecated_abilities.empty()) {
-		LOG_STREAM(err, config) << "unit " << id() << " uses the ability=list tag, which is deprecated\n";
-		if(std::find(deprecated_abilities.begin(),deprecated_abilities.end(),"heals") != deprecated_abilities.end()) {
-			heals_ = 4;
-			abilities_.push_back("heals");
-			ability_tooltips_.push_back("heals4");
-		}
-		if(std::find(deprecated_abilities.begin(),deprecated_abilities.end(),"cures") != deprecated_abilities.end()) {
-			heals_ = 8;
-			cures_ = true;
-			abilities_.push_back("heals");
-			ability_tooltips_.push_back("heals8");
-			abilities_.push_back("cures");
-			ability_tooltips_.push_back("cures");
-		}
-		if(std::find(deprecated_abilities.begin(),deprecated_abilities.end(),"regenerates") != deprecated_abilities.end()) {
-			regenerates_ = true;
-			regeneration_ = 8;
-			regenerates_filter_.unfilter();
-			abilities_.push_back("regenerates");
-			ability_tooltips_.push_back("regenerates");
-		}
-		if(std::find(deprecated_abilities.begin(),deprecated_abilities.end(),"steadfast") != deprecated_abilities.end()) {
-			steadfast_ = true;
-			steadfast_bonus_ = 100;
-			steadfast_max_ = 50;
-			steadfast_percent_ = true;
-			steadfast_filter_.unfilter();
-			abilities_.push_back("steadfast");
-			ability_tooltips_.push_back("steadfast");
-		}
-		if(std::find(deprecated_abilities.begin(),deprecated_abilities.end(),"teleport") != deprecated_abilities.end()) {
-			teleport_ = true;
-			teleports_filter_.unfilter();
-			abilities_.push_back("teleport");
-			ability_tooltips_.push_back("teleport");
-		}
-		if(std::find(deprecated_abilities.begin(),deprecated_abilities.end(),"skirmisher") != deprecated_abilities.end()) {
-			skirmish_ = true;
-			skirmisher_filter_.unfilter();
-			abilities_.push_back("skirmisher");
-			ability_tooltips_.push_back("skirmisher");
-		}
-		if(std::find(deprecated_abilities.begin(),deprecated_abilities.end(),"leadership") != deprecated_abilities.end()) {
-			leadership_ = true;
-			leadership_percent_ = game_config::leadership_bonus;
-			leadership_filter_.unfilter();
-			abilities_.push_back("leadership");
-			ability_tooltips_.push_back("leadership");
-		}
-		if(std::find(deprecated_abilities.begin(),deprecated_abilities.end(),"illuminates") != deprecated_abilities.end()) {
-			illuminates_ = 1;
-			illuminates_filter_.unfilter();
-			abilities_.push_back("illuminates");
-			ability_tooltips_.push_back("illuminates");
-		}
-		if(std::find(deprecated_abilities.begin(),deprecated_abilities.end(),"ambush") != deprecated_abilities.end()) {
-			hides_ = true;
-			hides_filter_.add_terrain_filter("f");
-			abilities_.push_back("ambush");
-			ability_tooltips_.push_back("ambush");
-		}
-		if(std::find(deprecated_abilities.begin(),deprecated_abilities.end(),"nightstalk") != deprecated_abilities.end()) {
-			hides_ = true;
-			hides_filter_.add_tod_filter("chaotic");
-			abilities_.push_back("nightstalk");
-			ability_tooltips_.push_back("nightstalk");
-		}
-	}
-
-	const config* abil_cfg = cfg.child("abilities");
-	if(abil_cfg) {
-		const config::child_list& heal_abilities = abil_cfg->get_children("heals");
-		if (!heal_abilities.empty()) {
-			abilities_.push_back("heals");
-			for(config::child_list::const_iterator ab = heal_abilities.begin(); ab != heal_abilities.end(); ++ab) {
-				if((**ab)["description"] != "") {
-					ability_tooltips_.push_back((**ab)["description"]);
-				} else {
-					ability_tooltips_.push_back("heals");
-				}
-				if ((**ab)["amount"] == "")
-					LOG_STREAM(err, config) << "unit " << id() << " uses the [heals] tag without amount=\n";
-
-				heals_ = maximum<int>(heals_, lexical_cast<int>((**ab)["amount"]));
-			}
-		}
-		const config::child_list& cure_abilities = abil_cfg->get_children("cures");
-		if (!cure_abilities.empty()) {
-			abilities_.push_back("cures");
-			ability_tooltips_.push_back("cures");
-			cures_ = true;
-		}
-		const config::child_list& regenerate_abilities = abil_cfg->get_children("regenerates");
-		if (!regenerate_abilities.empty()) {
-			abilities_.push_back("regenerates");
-			for(config::child_list::const_iterator ab = regenerate_abilities.begin(); ab != regenerate_abilities.end(); ++ab) {
-				if((**ab)["description"] != "") {
-					ability_tooltips_.push_back((**ab)["description"]);
-				} else {
-					ability_tooltips_.push_back("regenerates");
-				}
-				regenerates_ = true;
-				if ((**ab)["amount"] == "")
-					LOG_STREAM(err, config) << "unit " << id() << " uses the [regenerates] tag without amount=\n";
-				regeneration_ = maximum<int>(regeneration_, lexical_cast<int>((**ab)["amount"]));
-				regenerates_filter_.add_filters((*ab)->child("filter"));
-			}
-		}
-		const config::child_list& steadfast_abilities = abil_cfg->get_children("steadfast");
-		if (!steadfast_abilities.empty()) {
-			abilities_.push_back("steadfast");
-			for(config::child_list::const_iterator ab = steadfast_abilities.begin(); ab != steadfast_abilities.end(); ++ab) {
-				if((**ab)["description"] != "") {
-					ability_tooltips_.push_back((**ab)["description"]);
-				} else {
-					ability_tooltips_.push_back("steadfast");
-				}
-				steadfast_ = true;
-				steadfast_bonus_ = maximum<int>(steadfast_bonus_,lexical_cast_default<int>((**ab)["bonus"],100));
-				steadfast_max_ = maximum<int>(steadfast_max_,lexical_cast_default<int>((**ab)["max"],50));
-				std::string steadfast_ispercent = (**ab)["bonus"];
-				if(steadfast_ispercent != "" && steadfast_ispercent[steadfast_ispercent.size()-1] == '%') {
-					steadfast_percent_ = true;
-				} else {
-					steadfast_percent_ = false;
-				}
-				steadfast_filter_.add_filters((*ab)->child("filter"));
-			}
-		}
-		const config::child_list& leadership_abilities = abil_cfg->get_children("leadership");
-		if (!leadership_abilities.empty()) {
-			abilities_.push_back("leadership");
-			for(config::child_list::const_iterator ab = leadership_abilities.begin(); ab != leadership_abilities.end(); ++ab) {
-				if((**ab)["description"] != "") {
-					ability_tooltips_.push_back((**ab)["description"]);
-				} else {
-					ability_tooltips_.push_back("leadership");
-				}
-				leadership_ = true;
-				leadership_percent_ = lexical_cast_default<int>((**ab)["perlevel_bonus"],game_config::leadership_bonus);
-				leadership_filter_.add_filters((*ab)->child("filter"));
-			}
-		}
-		const config::child_list& skirmisher_abilities = abil_cfg->get_children("skirmisher");
-		if (!skirmisher_abilities.empty()) {
-			abilities_.push_back("skirmisher");
-			for(config::child_list::const_iterator ab = skirmisher_abilities.begin(); ab != skirmisher_abilities.end(); ++ab) {
-				if((**ab)["description"] != "") {
-					ability_tooltips_.push_back((**ab)["description"]);
-				} else {
-					ability_tooltips_.push_back("skirmisher");
-=======
 	const config* abil_cfg = cfg.child("abilities");
 	if(abil_cfg) {
 		const config::child_map& abi = abil_cfg->all_children();
@@ -988,7 +797,6 @@
 				if((**k)["name"] != "") {
 					abilities_.push_back((**k)["name"]);
 					ability_tooltips_.push_back((**k)["description"]);
->>>>>>> 8000b0e9
 				}
 			}
 		}
@@ -1367,81 +1175,6 @@
 	return ability_tooltips_;
 }
 
-<<<<<<< HEAD
-int unit_type::heals() const
-{
-	return heals_;
-}
-
-bool unit_type::cures() const
-{
-	return cures_;
-}
-
-bool unit_type::regenerates() const
-{
-	return regenerates_;
-}
-
-int unit_type::regenerate_amount() const
-{
-	return regeneration_;
-}
-
-
-bool unit_type::is_leader() const
-{
-	return leadership_;
-}
-
-int unit_type::leadership(int led_level) const
-{
-	char key[24]; // level[x]
-	snprintf(key,sizeof(key),"level_%d",led_level);
-	const config* abilities=cfg_.child("abilities");
-	const config* leadership_ability=abilities ? abilities->child("leadership") : NULL;
-	if(leadership_ability) {
-		if((*leadership_ability)[key] != "") {
-			return lexical_cast_default<int>((*leadership_ability)[key]);
-		}
-	}
-	return maximum<int>(0,leadership_percent_*(level()-led_level));
-}
-
-int unit_type::illuminates() const
-{
-	return illuminates_;
-}
-
-bool unit_type::is_skirmisher() const
-{
-	return skirmish_;
-}
-
-bool unit_type::teleports() const
-{
-	return teleport_;
-}
-
-bool unit_type::steadfast() const
-{
-	return steadfast_;
-}
-
-int unit_type::steadfast_bonus() const
-{
-	return steadfast_bonus_;
-}
-int unit_type::steadfast_max() const
-{
-	return steadfast_max_;
-}
-bool unit_type::steadfast_ispercent() const
-{
-	return steadfast_percent_;
-}
-=======
->>>>>>> 8000b0e9
 
 bool unit_type::not_living() const
 {
@@ -1483,37 +1216,6 @@
 	return race_->name();
 }
 
-<<<<<<< HEAD
-const ability_filter unit_type::regenerates_filter() const
-{
-	return regenerates_filter_;
-}
-const ability_filter unit_type::leadership_filter() const
-{
-	return leadership_filter_;
-}
-const ability_filter unit_type::illuminates_filter() const
-{
-	return illuminates_filter_;
-}
-const ability_filter unit_type::skirmisher_filter() const
-{
-	return skirmisher_filter_;
-}
-const ability_filter unit_type::teleports_filter() const
-{
-	return teleports_filter_;
-}
-const ability_filter unit_type::steadfast_filter() const
-{
-	return steadfast_filter_;
-}
-const ability_filter unit_type::hides_filter() const
-{
-	return hides_filter_;
-}
-=======
->>>>>>> 8000b0e9
 
 const defensive_animation& unit_type::defend_animation(bool hits, std::string range) const
 {
