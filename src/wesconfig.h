
#ifndef WESCONFIG_H_INCLUDED
#define WESCONFIG_H_INCLUDED

/**
 * @file wesconfig.h
 * Some defines: VERSION, PACKAGE, MIN_SAVEGAME_VERSION
 *
 * This file should only be modified by the packager of the tarball
 * before and after each release.
 */

#ifdef HAVE_CONFIG_H
#  include "config.h"
#endif

#ifndef LOCALEDIR
#  define LOCALEDIR "translations"
#endif

//always use the version string in here, otherwise autotools can override in
//a bad way...
#ifdef VERSION
  #undef VERSION
#endif
<<<<<<< HEAD
#define VERSION "1.10.6+dev"
=======
#define VERSION "1.10.7"
>>>>>>> af4d1f97
#ifndef PACKAGE
#define PACKAGE "wesnoth"
#endif

/**
 * Some older savegames of Wesnoth cannot be loaded anymore,
 * this variable defines the minimum required version.
 * It is only to be updated upon changes that break *all* saves/replays
 * (break as in crash Wesnoth, not compatibility issues like stat changes)
 * An example of such a change is changing the savegame format.
 */
#define MIN_SAVEGAME_VERSION "1.3.10"

#endif<|MERGE_RESOLUTION|>--- conflicted
+++ resolved
@@ -23,11 +23,7 @@
 #ifdef VERSION
   #undef VERSION
 #endif
-<<<<<<< HEAD
-#define VERSION "1.10.6+dev"
-=======
 #define VERSION "1.10.7"
->>>>>>> af4d1f97
 #ifndef PACKAGE
 #define PACKAGE "wesnoth"
 #endif
