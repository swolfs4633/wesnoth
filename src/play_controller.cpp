--- conflicted
+++ resolved
@@ -801,16 +801,17 @@
 	return false;
 }
 //used in play_controller::execute_command
-void play_controller::fire_wml_menu_item_event(wml_menu_item* menu_item)
+void play_controller::fire_wml_menu_item_event(const wml_menu_item &menu_item)
 {
 	const events::command_disabler disable_commands;
-	if(gamedata_.last_selected.valid() && menu_item->needs_select) 
+	if(gamedata_.last_selected.valid() && menu_item.needs_select()) 
 	{
 		recorder.add_event("select", gamedata_.last_selected);
 	}
 	map_location const& menu_hex = mouse_handler_.get_last_hex();
-	recorder.add_event(menu_item->name, menu_hex);
-	if(game_events::fire(menu_item->name, menu_hex)) 
+	std::string const & event_name = menu_item.event_name();
+	recorder.add_event(event_name, menu_hex);
+	if(game_events::fire(event_name, menu_hex)) 
 	{
 		// The event has mutated the gamestate
 		undo_stack_->clear();
@@ -828,7 +829,7 @@
 			throw game::load_game_exception(savenames_[i],false,false,false,"");
 
 		} else if (i < wml_commands_.size() && wml_commands_[i] != NULL) {
-			fire_wml_menu_item_event(wml_commands_[i]);
+			fire_wml_menu_item_event(*wml_commands_[i]);
 			return true;
 		}
 	}
@@ -837,12 +838,12 @@
 	{
 		std::string name = cmd.command.substr(prefixlen);
 		typedef std::map<std::string, wml_menu_item*> map_type;
-		map_type& gs_wmi = gamedata_.get_wml_menu_items().get_menu_items();
-		map_type::iterator iter = gs_wmi.find(name);
+		wmi_container& gs_wmi = gamedata_.get_wml_menu_items();
+		wmi_container::iterator iter = gs_wmi.find(name);
 		if(iter != gs_wmi.end())
 		{
 			//i think this is not needed, but i havent tested without yet.
-			if(name == iter->second->event_id)
+			if(name == iter->event_name())
 			{
 				//copied from expand_wml_commands
 				const map_location& hex = mouse_handler_.get_last_hex();
@@ -850,32 +851,14 @@
 				gamedata_.get_variable("y1") = hex.y + 1;
 				scoped_xy_unit highlighted_unit("unit", hex.x, hex.y, units_);
 
-<<<<<<< HEAD
-			if(gamedata_.last_selected.valid() && wml_commands_[i]->needs_select()) {
-				recorder.add_event("select", gamedata_.last_selected);
-			}
-			map_location const& menu_hex = mouse_handler_.get_last_hex();
-			std::string const & event_name = wml_commands_[i]->event_name();
-			recorder.add_event(event_name, menu_hex);
-			if(game_events::fire(event_name, menu_hex)) {
-				// The event has mutated the gamestate
-				undo_stack_->clear();
-=======
-				config& show_if = iter->second->show_if;
-				config filter_location = iter->second->filter_location;
-
-				if ((show_if.empty()
-					|| game_events::conditional_passed(vconfig(show_if)))
-				&& (filter_location.empty()
-					|| terrain_filter(vconfig(filter_location), units_)(hex)))
+				if (iter->can_show(hex))
 				{
-					if((!iter->second->needs_select
+					if((!iter->needs_select()
 						|| gamedata_.last_selected.valid()))
 					{
-						fire_wml_menu_item_event(iter->second);
+						fire_wml_menu_item_event(*iter);
 					}
 				}
->>>>>>> 83020d47
 			}
 		}
 	}
@@ -1238,28 +1221,12 @@
 			gamedata_.get_variable("y1") = hex.y + 1;
 			scoped_xy_unit highlighted_unit("unit", hex.x, hex.y, units_);
 
-<<<<<<< HEAD
 			for ( wmi_container::const_iterator itor = gs_wmi.begin();
 			      itor != gs_wmi.end()  &&  newitems.size() < MAX_WML_COMMANDS;
 			      ++itor)
 			{
 				const wml_menu_item & item = *itor;
-				if ( item.can_show(hex) )
-=======
-			std::map<std::string, wml_menu_item*>::iterator itor;
-			for (itor = gs_wmi.begin(); itor != gs_wmi.end()
-				&& newitems.size() < MAX_WML_COMMANDS; ++itor) {
-				bool use_wml_menu = itor->second->use_wml_menu;
-				config& show_if = itor->second->show_if;
-				config filter_location = itor->second->filter_location;
-				if (use_wml_menu
-				&&	(show_if.empty()
-					|| game_events::conditional_passed(vconfig(show_if)))
-				&& (filter_location.empty()
-					|| terrain_filter(vconfig(filter_location), units_)(hex))
-				&& (!itor->second->needs_select
-					|| gamedata_.last_selected.valid()))
->>>>>>> 83020d47
+				if ( item.use_wml_menu && item.can_show(hex) )
 				{
 					wml_commands_.push_back(&item);
 					// Prevent accidental hotkey binding by appending a space
