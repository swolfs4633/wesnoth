[theme]
name=null
[resolution]
width=1
height=1
[/resolution]
[/theme]

[theme]
name=Default

[resolution]
width=1024
height=768

	[main_map]
	rect=0,26,882,768
	xanchor=left
	yanchor=top
	[/main_map]

	[menu]
<<<<<<< HEAD
	title=game_menu
=======
	title= _ "Menu"
>>>>>>> f86744af
	image=lite
	items=objectives,statistics,unitlist,statustable,save,load,preferences,chatlog,help,quit
	rect=3,1,103,22
	xanchor=fixed
	yanchor=fixed
	[/menu]

	[menu]
<<<<<<< HEAD
	title=actions_menu
=======
	title= _ "Actions"
>>>>>>> f86744af
	image=lite
	items=undo,redo,cycle,speak,recruit,recall,showenemymoves,bestenemymoves,delayshroud,updateshroud,endturn
	rect=105,1,205,22
	xanchor=fixed
	yanchor=fixed
	[/menu]

	[menu]
	is_context_menu=true
	items=undo,redo,describeunit,speak,continue,recruit,recall,createunit,changeside,renameunit,labelterrain,delayshroud,updateshroud,cycle,endturn
	[/menu]

	# top panel
	[panel]
	image=misc/top-bg.png
	rect=0,0,1024,26
	xanchor=top
	yanchor=fixed
	[/panel]

	# rightside panel
	[panel]
	image=misc/rightside.png
	rect=882,25,1024,309
	xanchor=right
	yanchor=fixed
	[/panel]
	[mini_map]
	rect=892,32,1017,175
	xanchor=right
	yanchor=fixed
	[/mini_map]
	[panel]
	image=misc/rightside-bg.png
	rect=882,309,1024,730
	xanchor=right
	yanchor=top
	[/panel]
	[panel]
	image=misc/rightside-bottom.png
	rect=882,730,0,768
	xanchor=right
	yanchor=bottom
	[/panel]

	[menu]
<<<<<<< HEAD
	title=action_endturn
=======
	title= _ "End Turn"
>>>>>>> f86744af
	items=endturn
	rect=900,737
	xanchor=right
	yanchor=bottom
	[/menu]

	[panel]
	image=misc/status-bg.png
	rect=210,2,305,21
	xanchor=proportional
	yanchor=fixed
	[/panel]
	[panel]
	image=misc/status-bg.png
	rect=310,2,405,21
	xanchor=proportional
	yanchor=fixed
	[/panel]
	[panel]
	image=misc/status-bg.png
	rect=410,2,495,21
	xanchor=proportional
	yanchor=fixed
	[/panel]
	[panel]
	image=misc/status-bg.png
	rect=500,2,585,21
	xanchor=proportional
	yanchor=fixed
	[/panel]
	[panel]
	image=misc/status-bg.png
	rect=590,2,675,21
	xanchor=proportional
	yanchor=fixed
	[/panel]
	[panel]
	image=misc/status-bg.png
	rect=680,2,765,21
	xanchor=proportional
	yanchor=fixed
	[/panel]

	# HP/XP
	[label]
	font_size=10
	text=hp
	rect=967,234,1022,246
	xanchor=right
	yanchor=fixed
	[/label]
	[label]
	font_size=10
	text=xp
	rect=967,260,1022,272
	xanchor=right
	yanchor=fixed
	[/label]

	# gold icon
	[label]
	icon=misc/gold.png
	text=gold
	rect=315,3,331,19
	xanchor=proportional
	yanchor=fixed
	[/label]
	# villages icon
	[label]
	icon=misc/villages.png
	text=villages
	rect=415,3,431,19
	xanchor=proportional
	yanchor=fixed
	[/label]
	# units icon
	[label]
	icon=misc/units.png
	text=units
	rect=505,3,521,19
	xanchor=proportional
	yanchor=fixed
	[/label]
	# upkeep icon
	[label]
	icon=misc/upkeep.png
	text=upkeep
	rect=595,3,627,19
	xanchor=proportional
	yanchor=fixed
	[/label]
	# income icon
	[label]
	icon=misc/income.png
	text=income
	rect=685,3,717,19
	xanchor=proportional
	yanchor=fixed
	[/label]

	[status]
		# the time of day image
		[time_of_day]
		rect=892,184,1017,223
		xanchor=right
		yanchor=fixed
		[/time_of_day]

		[observers]
		font_size=12
		rect=1004,3,1020,19
		xanchor=proportional
		yanchor=fixed
		[/observers]

		#put the side playing indicator next to the turn indicator
		[side_playing]
		rect=213,4,228,20
		xanchor=proportional
		yanchor=fixed
		[/side_playing]

		# the game status
		[turn]
		font_size=12
		rect=232,4,300,20
		xanchor=proportional
		yanchor=fixed
		prefix=
		prefix_literal=""
		[/turn]
		[gold]
		font_size=12
		rect=335,4,400,20
		xanchor=proportional
		yanchor=fixed
		prefix=
		prefix_literal=""
		[/gold]
		[villages]
		font_size=12
		rect=435,4,490,20
		xanchor=proportional
		yanchor=fixed
		prefix=
		prefix_literal=""
		[/villages]
		[num_units]
		font_size=12
		rect=525,4,580,20
		xanchor=proportional
		yanchor=fixed
		prefix=
		prefix_literal=""
		[/num_units]
		[upkeep]
		font_size=12
		rect=630,4,670,20
		xanchor=proportional
		yanchor=fixed
		prefix=
		prefix_literal=""
		[/upkeep]
		[income]
		font_size=12
		rect=720,4,760,20
		xanchor=proportional
		yanchor=fixed
		prefix=
		prefix_literal=""
		[/income]
		[terrain]
		font_size=12
		rect=770,4,890,20
		xanchor=proportional
		yanchor=fixed
		[/terrain]
		[position]
		font_size=12
		rect=895,4,1000,20
		xanchor=proportional
		yanchor=fixed
		[/position]

		#unit stats here
		[unit_image]
		rect=891,235,963,307
		xanchor=right
		yanchor=fixed
		[/unit_image]
		[unit_description]
		font_size=14
		rect=891,312,1022,330
		xanchor=right
		yanchor=fixed
		[/unit_description]
		[unit_type]
		font_size=12
		rect=891,330,1022,346
		xanchor=right
		yanchor=fixed
		[/unit_type]
		[unit_level]
		font_size=12
		rect=891,346,1022,362
<<<<<<< HEAD
		prefix=level
=======
		prefix= _ "statuspanel|level"
>>>>>>> f86744af
		prefix_literal=" "
		xanchor=right
		yanchor=fixed
		[/unit_level]
		[unit_alignment]
		font_size=12
		rect=891,362,1022,378
		xanchor=right
		yanchor=fixed
		[/unit_alignment]
		[unit_traits]
		font_size=12
		rect=891,378,1022,394
		xanchor=right
		yanchor=fixed
		[/unit_traits]
		[unit_abilities]
		font_size=12
		rect=891,394,1022,410
		xanchor=right
		yanchor=fixed
		[/unit_abilities]
		[unit_status]
		font_size=12
		rect=968,289,1020,305
		xanchor=right
		yanchor=fixed
		[/unit_status]
		[unit_moves]
		font_size=12
		rect=891,410,1022,426
<<<<<<< HEAD
		prefix=movement
=======
		prefix= _ "statuspanel|movement"
>>>>>>> f86744af
		prefix_literal=": "
		xanchor=right
		yanchor=fixed
		[/unit_moves]
		[unit_hp]
		font_size=12
		rect=967,246,1022,260
		#prefix=hp
		#prefix_literal=" "
		xanchor=right
		yanchor=fixed
		[/unit_hp]
		[unit_xp]
		font_size=12
		rect=967,272,1022,286
		#prefix=xp
		#prefix_literal=" "
		xanchor=right
		yanchor=fixed
		[/unit_xp]
		[unit_weapons]
		font_size=12
		#rect=900,452,1020,620
		rect=891,426,1022,594
		xanchor=right
		yanchor=fixed
		[/unit_weapons]
	[/status]
[/resolution]

[resolution]
width=800
height=600

	[main_map]
	rect=0,26,882,768
	xanchor=left
	yanchor=top
	[/main_map]

	[menu]
<<<<<<< HEAD
	title=game_menu
=======
	title= _ "Menu"
>>>>>>> f86744af
	image=lite
	items=objectives,statistics,unitlist,statustable,save,load,preferences,chatlog,help,quit
	rect=3,1,103,22
	xanchor=fixed
	yanchor=fixed
	[/menu]

	[menu]
<<<<<<< HEAD
	title=actions_menu
=======
	title= _ "Actions"
>>>>>>> f86744af
	image=lite
	items=undo,redo,cycle,speak,recruit,recall,showenemymoves,bestenemymoves,delayshroud,updateshroud,endturn
	rect=105,1,205,22
	xanchor=fixed
	yanchor=fixed
	[/menu]

	[menu]
	is_context_menu=true
	items=undo,redo,describeunit,speak,continue,recruit,recall,createunit,changeside,renameunit,labelterrain,delayshroud,updateshroud,cycle,endturn
	[/menu]

	# top panel
	[panel]
	image=misc/top-bg.png
	rect=0,0,1024,26
	xanchor=top
	yanchor=fixed
	[/panel]

	# rightside panel
	[panel]
	image=misc/rightside.png
	rect=882,25,1024,309
	xanchor=right
	yanchor=fixed
	[/panel]
	[mini_map]
	rect=892,32,1017,175
	xanchor=right
	yanchor=fixed
	[/mini_map]
	[panel]
	image=misc/rightside-bg.png
	rect=882,309,1024,730
	xanchor=right
	yanchor=top
	[/panel]
	[panel]
	image=misc/rightside-bottom.png
	rect=882,730,0,768
	xanchor=right
	yanchor=bottom
	[/panel]

	[menu]
	title= _ "End Turn"
	items=endturn
	rect=900,737
	xanchor=right
	yanchor=bottom
	[/menu]

	[panel]
	image=misc/status-bg.png
	rect=270,2,365,21
	xanchor=proportional
	yanchor=fixed
	[/panel]
	[panel]
	image=misc/status-bg.png
	rect=370,2,465,21
	xanchor=proportional
	yanchor=fixed
	[/panel]
	[panel]
	image=misc/status-bg.png
	rect=470,2,555,21
	xanchor=proportional
	yanchor=fixed
	[/panel]
	[panel]
	image=misc/status-bg.png
	rect=560,2,645,21
	xanchor=proportional
	yanchor=fixed
	[/panel]
	[panel]
	image=misc/status-bg.png
	rect=650,2,750,21
	xanchor=proportional
	yanchor=fixed
	[/panel]
	[panel]
	image=misc/status-bg.png
	rect=755,2,844,21
	xanchor=proportional
	yanchor=fixed
	[/panel]

	# HP/XP
	[label]
	font_size=10
	text=hp
	rect=967,234,1022,246
	xanchor=right
	yanchor=fixed
	[/label]
	[label]
	font_size=10
	text=xp
	rect=967,260,1022,272
	xanchor=right
	yanchor=fixed
	[/label]

	# gold icon
	[label]
	icon=misc/gold.png
	text=gold
	rect=375,3,391,19
	xanchor=proportional
	yanchor=fixed
	[/label]
	# villages icon
	[label]
	icon=misc/villages.png
	text=villages
	rect=475,3,491,19
	xanchor=proportional
	yanchor=fixed
	[/label]
	# units icon
	[label]
	icon=misc/units.png
	text=units
	rect=565,3,581,19
	xanchor=proportional
	yanchor=fixed
	[/label]
	# upkeep icon
	[label]
	icon=misc/upkeep.png
	text=upkeep
	rect=655,3,687,19
	xanchor=proportional
	yanchor=fixed
	[/label]
	# income icon
	[label]
	icon=misc/income.png
	text=income
	rect=760,3,792,19
	xanchor=proportional
	yanchor=fixed
	[/label]

	[status]
		# the time of day image
		[time_of_day]
		rect=892,184,1017,223
		xanchor=right
		yanchor=fixed
		[/time_of_day]

		[observers]
		font_size=12
		rect=1004,3,1020,19
		xanchor=proportional
		yanchor=fixed
		[/observers]

		#put the side playing indicator next to the turn indicator
		[side_playing]
		rect=273,4,288,20
		xanchor=proportional
		yanchor=fixed
		[/side_playing]

		# the game status
		[turn]
		font_size=12
		rect=292,4,360,20
		xanchor=proportional
		yanchor=fixed
		prefix=
		prefix_literal=""
		[/turn]
		[gold]
		font_size=12
		rect=395,4,460,20
		xanchor=proportional
		yanchor=fixed
		prefix=
		prefix_literal=""
		[/gold]
		[villages]
		font_size=12
		rect=495,4,550,20
		xanchor=proportional
		yanchor=fixed
		prefix=
		prefix_literal=""
		[/villages]
		[num_units]
		font_size=12
		rect=585,4,640,20
		xanchor=proportional
		yanchor=fixed
		prefix=
		prefix_literal=""
		[/num_units]
		[upkeep]
		font_size=12
		rect=690,4,745,20
		xanchor=proportional
		yanchor=fixed
		prefix=
		prefix_literal=""
		[/upkeep]
		[income]
		font_size=12
		rect=795,4,840,20
		xanchor=proportional
		yanchor=fixed
		prefix=
		prefix_literal=""
		[/income]
	[comment]
		[terrain]
		font_size=12
		rect=770,4,890,20
		xanchor=proportional
		yanchor=fixed
		[/terrain]
	[/comment]
		[position]
		font_size=12
		rect=855,4,1000,20
		xanchor=proportional
		yanchor=fixed
		[/position]

		#unit stats here
		[unit_image]
		rect=891,235,963,307
		xanchor=right
		yanchor=fixed
		[/unit_image]
		[unit_description]
		font_size=14
		rect=891,312,1022,330
		xanchor=right
		yanchor=fixed
		[/unit_description]
		[unit_type]
		font_size=12
		rect=891,330,1022,346
		xanchor=right
		yanchor=fixed
		[/unit_type]
		[unit_level]
		font_size=12
		rect=891,346,1022,362
<<<<<<< HEAD
		prefix=level
=======
		prefix= _ "statuspanel|level"
>>>>>>> f86744af
		prefix_literal=" "
		xanchor=right
		yanchor=fixed
		[/unit_level]
		[unit_alignment]
		font_size=12
		rect=891,362,1022,378
		xanchor=right
		yanchor=fixed
		[/unit_alignment]
		[unit_traits]
		font_size=12
		rect=891,378,1022,394
		xanchor=right
		yanchor=fixed
		[/unit_traits]
		[unit_abilities]
		font_size=12
		rect=891,394,1022,410
		xanchor=right
		yanchor=fixed
		[/unit_abilities]
		[unit_status]
		font_size=12
		rect=968,289,1020,305
		xanchor=right
		yanchor=fixed
		[/unit_status]
		[unit_moves]
		font_size=12
		rect=891,410,1022,426
<<<<<<< HEAD
		prefix=movement
=======
		prefix= _ "statuspanel|movement"
>>>>>>> f86744af
		prefix_literal=": "
		xanchor=right
		yanchor=fixed
		[/unit_moves]
		[unit_hp]
		font_size=12
		rect=967,246,1022,260
		#prefix=hp
		#prefix_literal=" "
		xanchor=right
		yanchor=fixed
		[/unit_hp]
		[unit_xp]
		font_size=12
		rect=967,272,1022,286
		#prefix=xp
		#prefix_literal=" "
		xanchor=right
		yanchor=fixed
		[/unit_xp]
		[unit_weapons]
		font_size=12
		#rect=900,452,1020,620
		rect=891,426,1022,594
		xanchor=right
		yanchor=fixed
		[/unit_weapons]
	[/status]
[/resolution]

[/theme]<|MERGE_RESOLUTION|>--- conflicted
+++ resolved
@@ -20,11 +20,7 @@
 	[/main_map]
 
 	[menu]
-<<<<<<< HEAD
-	title=game_menu
-=======
 	title= _ "Menu"
->>>>>>> f86744af
 	image=lite
 	items=objectives,statistics,unitlist,statustable,save,load,preferences,chatlog,help,quit
 	rect=3,1,103,22
@@ -33,11 +29,7 @@
 	[/menu]
 
 	[menu]
-<<<<<<< HEAD
-	title=actions_menu
-=======
 	title= _ "Actions"
->>>>>>> f86744af
 	image=lite
 	items=undo,redo,cycle,speak,recruit,recall,showenemymoves,bestenemymoves,delayshroud,updateshroud,endturn
 	rect=105,1,205,22
@@ -84,11 +76,7 @@
 	[/panel]
 
 	[menu]
-<<<<<<< HEAD
-	title=action_endturn
-=======
 	title= _ "End Turn"
->>>>>>> f86744af
 	items=endturn
 	rect=900,737
 	xanchor=right
@@ -294,11 +282,7 @@
 		[unit_level]
 		font_size=12
 		rect=891,346,1022,362
-<<<<<<< HEAD
-		prefix=level
-=======
 		prefix= _ "statuspanel|level"
->>>>>>> f86744af
 		prefix_literal=" "
 		xanchor=right
 		yanchor=fixed
@@ -330,11 +314,7 @@
 		[unit_moves]
 		font_size=12
 		rect=891,410,1022,426
-<<<<<<< HEAD
-		prefix=movement
-=======
 		prefix= _ "statuspanel|movement"
->>>>>>> f86744af
 		prefix_literal=": "
 		xanchor=right
 		yanchor=fixed
@@ -376,11 +356,7 @@
 	[/main_map]
 
 	[menu]
-<<<<<<< HEAD
-	title=game_menu
-=======
 	title= _ "Menu"
->>>>>>> f86744af
 	image=lite
 	items=objectives,statistics,unitlist,statustable,save,load,preferences,chatlog,help,quit
 	rect=3,1,103,22
@@ -389,11 +365,7 @@
 	[/menu]
 
 	[menu]
-<<<<<<< HEAD
-	title=actions_menu
-=======
 	title= _ "Actions"
->>>>>>> f86744af
 	image=lite
 	items=undo,redo,cycle,speak,recruit,recall,showenemymoves,bestenemymoves,delayshroud,updateshroud,endturn
 	rect=105,1,205,22
@@ -648,11 +620,7 @@
 		[unit_level]
 		font_size=12
 		rect=891,346,1022,362
-<<<<<<< HEAD
-		prefix=level
-=======
 		prefix= _ "statuspanel|level"
->>>>>>> f86744af
 		prefix_literal=" "
 		xanchor=right
 		yanchor=fixed
@@ -684,11 +652,7 @@
 		[unit_moves]
 		font_size=12
 		rect=891,410,1022,426
-<<<<<<< HEAD
-		prefix=movement
-=======
 		prefix= _ "statuspanel|movement"
->>>>>>> f86744af
 		prefix_literal=": "
 		xanchor=right
 		yanchor=fixed
