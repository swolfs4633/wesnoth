--- conflicted
+++ resolved
@@ -16,11 +16,7 @@
 cost=80
 ability=ambush
 usage=mixed fighter
-<<<<<<< HEAD
-unit_description="Elvish Avengers are extremely skillful and extremely quick, powerful in all forms of combat. Avengers are considered the best of all woodsmen in Wesnoth, and can ambush their foes in the forest, because they cannot be seen in the woods until just after they have attacked."
-=======
 unit_description= _ "Elvish Avengers are extremely skillful and extremely quick, powerful in all forms of combat. Avengers are considered the best of all woodsmen in Wesnoth, and can ambush their foes in the forest, because they cannot be seen in the woods until just after they have attacked."
->>>>>>> f86744af
 get_hit_sound=groan.wav
 	[attack]
 	name=sword
